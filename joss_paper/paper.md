--- conflicted
+++ resolved
@@ -54,33 +54,19 @@
 Molecular dynamics (MD) packages such as GROMACS [@pronk2013gromacs], AMBER [@case2014ff14sb], NAMD [@phillips2020scalable], and GOMC [@cummings2021open] are used to run free energy simulations and many of these packages also contain tools for the subsequent processing of simulation data into free energies.
 However, there are no standard output formats and analysis tools implement different algorithms for the different stages of the free energy data processing pipeline.
 Therefore, it is very difficult to analyze data from different MD packages in a consistent manner.
-<<<<<<< HEAD
 Furthermore, the native analysis tools do not always implement current best practices [@klimovich2015guidelines,@Mey2020aa] or are out of date
-Overall, the coupling between data generation and analysis in most MD packages hinders seamless collaboration and comparison of results across packages.
+Overall, the coupling between data generation and analysis in most MD packages hinders seamless collaboration and comparison of results across different implementations of data generation for free energy calculations.
 
-*alchemlyb* addresses this problem by focusing only on the data analysis with the goal to provide a unified interface for working with free energy data.
-In an initial step data are read from the native MD package file formats and then organized into a common standard data structure, a *pandas* `Dataframe` [@mckinney-proc-scipy-2010] (https://pandas.pydata.org).
+*alchemlyb* addresses this problem by focusing only on the data analysis portion of this process with the goal to provide a unified interface for working with free energy data generated from different MD packages.
+In an initial step data are read from the native MD package file formats and then organized into a common standard data structure, organized as a *pandas* `Dataframe` [@mckinney-proc-scipy-2010] (https://pandas.pydata.org).
 Functions are provided for pre-processing data by subsampling or decorrelation.
-Statistical mechanical estimators are available to derive free energy quantities; these estimators are implemented as classes with the same API as estimators in scikit-learn [@scikitlearn2011,@sklearn2013api] (https://scikit-learn.org).
-Overall, *alchemlyb* implements modular building blocks to simplify the process of extracting crucial thermodynamic insights from molecular simulations in a uniform manner.
-=======
-Furthermore, the native analysis tools do not always implement current best practices [@klimovich2015guidelines,@mey2020bestpractices] or are out of date.
-Overall, the lack of coupling between data generation and analysis in most MD packages hinders seamless collaboration and comparison of results across different implementations of data generation for free energy calculations.
-
-*alchemlyb* addresses this problem by focusing only the data analysis portion of this process with the goal to provide a unified interface for working with free energy data generated from different MD packages.
-In an initial step, data are read from the native MD package file formats and then organized into a common standard data structure, organized as a pandas Dataframe.
-Additional functions enable subsampling or decorrelation of data and applying statistical mechanical estimators to extract the free energies and thermodynamic expectations as well associated metrics of quality.
-*alchemlyb* implements these workflows using modular building blocks to simplify the process of extracting crucial thermodynamic insights from molecular simulations in a uniform manner.
->>>>>>> eca0066b
+Statistical mechanical estimators are available to extract free energies and thermodynamic expectations as well associated metrics of quality; these estimators are implemented as classes with the same API as estimators in scikit-learn [@scikitlearn2011,@sklearn2013api] (https://scikit-learn.org).
+*alchemlyb* implements modular building blocks to simplify the process of extracting crucial thermodynamic insights from molecular simulations in a uniform manner.
 
 *alchemlyb* succeeds the widely-used but now deprecated [alchemical-analysis.py](https://github.com/MobleyLab/alchemical-analysis) tool [@klimovich2015guidelines], which combined pre-processing, free energy estimation, and plotting in a single script. 
 `alchemical-analysis.py` was not thoroughly tested and hard to integrate into modern workflows due to its monolithic design, as well as remaining in python 2. 
 *alchemlyb* improves over its predecessor with a modular, function based design and thorough testing of all components using continuous integration.
-<<<<<<< HEAD
-Thus, *alchemlyb* is primarily a library that enables users to easily use well-tested building blocks within their own tools while additionally providing examples of complete end-to-end workflows.
-=======
-Thus, *alchemlyb* is a library that enables users to easily use well-tested building blocks with in their own tools while additionally providing examples of complete end-to-end workflows.
->>>>>>> eca0066b
+Thus, *alchemlyb* is a library that enables users to easily use well-tested building blocks within their own tools while additionally providing examples of complete end-to-end workflows.
 This innovation enables consistent processing of free energy data from diverse MD packages, facilitating streamlined comparison and combination of results.
 
 Notably, *alchemlyb*'s robust and user-friendly nature has led to its integration into other automated workflow libraries such as BioSimSpace [@hedges2023suite] or MDPOW [@fan2020aa], demonstrating its accessibility and usability within broader scientific workflows and reinforcing its position as a versatile tool in the field of computational chemistry.
@@ -88,18 +74,18 @@
 
 # Implementation
 
-<<<<<<< HEAD
 Free energy differences are fundamental to understand many different processes at the molecular scale, ranging from the binding of drug molecules to their receptor proteins or nucleic acids through the partitioning of molecules into different solvents or phases to the stability of crystals and biomolecules.
-The calculation of free energy differences is challenging but in the specific case of binding free energies and partitioning free energies, alchemical free energy calculations have emerged as a de-facto standard approach whereby non-physical intermediate states are introduced to bridge between the physical end states of the process of interest, such as the drug bound to the receptor and the drug free in solution [@Mey2020aa].
-In stratified ("windowed") alchemical free energy calculations, the system's interaction (its Hamiltonian) is continuously transformed as a function of a vector of $N$ alchemical parameters $\vec{\lambda}=(\lambda_1, \lambda_2, \dots, \lambda_N)$, so that in general $\vec{\lambda}=(0, 0, \dots, 0)$ indicates the initial physically realizable state and $\vec{\lambda} = (1, 1, \dots, 1)$ the final physically realizable state, while any intermediate configurations are non-physical but required for converging the calculations. 
-At each $\vec{\lambda}$-value (or "window"), the system configurations are sampled in the relevant thermodynamic ensemble, typically using molecular dynamics (MD) or Monte Carlo (MC) simulations and relevant quantities are calculated and stored for each sampled conformation.
-Estimators are then applied to these quantities to yield free energy differences between states and thus between the final and initial state, which equals the desired physical free energy difference.
-=======
-Transfer free energies, key physical property often computed by computational chemists, involves constructing two end states where a target molecule interacts with different environments  For example, in a solvation free energy calculation, at one state (the coupled state) it interacts with a solvent (in the case hydration free energies, water), and the other where the ligand has no intermolecular interactions (the decoupled state), mimicking the transfer of a ligand at infinite dilution in the solvent at one end of the process and then ligand in the gas phase at the other.
+The calculation of such transfer free energies involves constructing two end states where a target molecule interacts with different environments.
+For example, in a solvation free energy calculation, at one state (the coupled state) it interacts with a solvent (in the case of hydration free energies, water), and the other where the ligand has no intermolecular interactions (the decoupled state), mimicking the transfer of a ligand at infinite dilution in the solvent at one end of the process and then ligand in the gas phase at the other.
 The solvation free energy is then obtained by calculating the free energy difference between these two end states.
 To achieve this, it is crucial to ensure sufficient overlap in phase space between the coupled and decoupled states, a condition often challenging to achieve.
-The creation of overlapping states is facilitated by introducing a parameter `lambda` ($\lambda$) that continuously connects the functional form of the two end-states, resulting in a series of intermediate states each with a  $\lambda$ value ranging from 0 to 1 (inclusive) are simulated. MD engines simulate the system at these states at these intermediate alchemical states, generating and accumulating free energy data discussed below.
->>>>>>> eca0066b
+
+Stratified alchemical free energy calculations have emerged as a de-facto standard approach whereby non-physical intermediate states are introduced to bridge between the physical end states of the process [@Mey2020aa].
+In such free energy calculations, overlapping states are created by the introduction of a parameter $\lambda$ that continuously connects the functional form (the Hamiltonian of the system) of the two end-states, resulting in a series of intermediate states each with a different $\lambda$ value between 0 and 1 and with the physically realizable end states at $\lambda=0$ and $\lambda=1$.
+In general, $N$ alchemical parameters are used to describe the alchemical transformation with a parameter vector $\vec{\lambda}=(\lambda_1, \lambda_2, \dots, \lambda_N)$, so that $\vec{\lambda}=(0, 0, \dots, 0)$ indicates the initial and $\vec{\lambda} = (1, 1, \dots, 1)$ the final state.
+The intermediate states are non-physical but required for converging the calculations. 
+At each $\vec{\lambda}$-value (or "window"), the system configurations are sampled in the relevant thermodynamic ensemble, typically using molecular dynamics (MD) or Monte Carlo (MC) simulations, while generating and accumulating free energy data discussed below.
+Estimators are then applied to these data to compute free energy differences between states, including the difference between the final and initial state, thus yielding the desired free energy difference of the physical process of interest.
 
 ## Core design principles
 
@@ -127,8 +113,7 @@
 Metadata such as $T$ and the energy unit are stored in DataFrame attributes and propagated through *alchemlyb*, which enables seamless unit conversion with functions in the `alchemlyb.postprocessing` module.
 Two types of free energy data are considered: Hamiltonian gradients (`dHdl`, $dH/d\lambda$) at all lambda states, suitable for thermodynamic integration (TI) estimators [@kirkwood1935statistical], and reduced potential energy differences between lambda states (`u_nk`, $u_{nk}$), which are used for free energy perturbation (FEP) estimators [@zwanzig1954high].
 
-<<<<<<< HEAD
-Both types of estimators assume uncorrelated samples, which requires subsampling of the raw data.
+Both types of estimators assume uncorrelated samples in order to give unbiased estimates of the uncertainties, which requires subsampling of the raw data.
 The `alchemlyb.preprocessing.subsampling` module provides tools for data subsampling based on autocorrelation times [@chodera2007use,@Chodera2016aa] as well as simple slicing of the `dHdl` and `u_nk` DataFrames.
 
 The two major classes of commonly used estimators are implemented in `alchemlyb.estimators`.
@@ -138,25 +123,10 @@
 
 To evaluate the accuracy of the free energy estimate, *alchemlyb* offers a range of assessment tools.
 The error of the TI method is correlated with the average curvature [@pham2011identifying], while the error of FEP estimators depends on the overlap in sampled energy distributions [@pohorille2010good].
-*alchemlyb*  the smoothness of the integrand for TI estimators and the overlap matrix for FEP estimators.
-The accumulated samples should be collected from equilibrated simulations and *alchemlyb* contains tools for assessing (`alchemlyb.convergence`) and plotting (`alchemlyb.visualisation`) the convergence of the free energy estimate as a function of simulation time [@yang2004free] and means to compute the "fractional equilibration time" [@fan2020aa] to detect potentially un-equilibrated data.
+*alchemlyb* creates visualizations the smoothness of the integrand for TI estimators and the overlap matrix for FEP estimators, which can be qualitatively and quantitatively analyzed to determine the degree of overlap between simulated alchemical states, and suggest whether additional simulations should be run.
+For statistical validity, the accumulated samples should be collected from equilibrated simulations and *alchemlyb* contains tools for assessing (`alchemlyb.convergence`) and plotting (`alchemlyb.visualisation`) the convergence of the free energy estimate as a function of simulation time [@yang2004free] and means to compute the "fractional equilibration time" [@fan2020aa] to detect potentially un-equilibrated data.
 
 *alchemlyb* offers all these tools as a library for users to customize each stage of the analysis (Figure 1).
-=======
-In *alchemlyb*, TI [@paliwal2011benchmark] and TI with Gaussian quadrature [@gusev2023active] estimators are implemented in the TI category of estimators.
-FEP category estimators include Bennett Acceptance Ratio (BAR) [@bennett1976efficient] and Multistate BAR (MBAR) [@shirts2008statistically].
-These estimators assume uncorrelated samples in order to give unbiased estimates of the uncertainties, and *alchemlyb* provides tools for data resampling based on autocorrelation times [@chodera2007use].
-
-To evaluate the accuracy of the free energy estimate, *alchemlyb* offers a range of assessment tools.
-The error of the TI method is correlated with the average curvature [@pham2011identifying], while the error of FEP estimators depends on the overlap in sampled energy distributions [@pohorille2010good].
-*alchemlyb* creates visualizations of the smoothness of the integrand for TI estimators and the overlap matrix for FEP estimators, which can be qualitatively and quantitatively analyzed to determine the degree of overlap between simulated alchemical states, and suggest whether additional simulations should be run. 
-For statistical validity, the accumulated samples should be collected from equilibrated simulations, an *alchemlyb* thus also has tools for plotting the convergence of the free energy estimate as a function of simulation time [@yang2004free] to detect the presence of potentially un-equilibrated data.
-
-*alchemlyb* offers all these tools as a library for users to customize each stage of the analysis (Figure 1).
-Additionally, *alchemlyb* provides an automated end-to-end workflow that carries out all stages of the analysing, reading in the raw input data and performs decorrelation, estimation, and quality plotting of the estimates.
-This workflow allows for the estimation of quantities such as solvation free energy with minimal code.
-Moreover, this facilitates more complex calculations, such as absolute binding free energy, which is the free energy difference between the solvation free energy of the ligand in water and the solvation free energy of the ligand in the protein's binding pocket. 
->>>>>>> eca0066b
 
 ![The building blocks of *alchemlyb*. Raw data from simulation packages are parsed into common data structures depending on the free energy quantities, pre-processed, and processed with a free energy estimator. The resulting free energy differences are analyzed for convergence and plotted for quality assessment.](Fig1.pdf)
 
