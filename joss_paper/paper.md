--- conflicted
+++ resolved
@@ -43,7 +43,7 @@
     affiliation: 7
   - name: Pascal T. Merz
     orcid: 0000-0002-7045-8725
-    affiliation: 14
+    affiliation: 15
   - name: Alexander Schlaich
     orcid: 0000-0002-4250-363X
     affiliation: 8
@@ -84,12 +84,11 @@
    index: 12
  - name: Open Free Energy, Open Molecular Software Foundation, Davis, 95616 California, United States
    index: 13
-<<<<<<< HEAD
+ - name: Differentiated Therapeutics, San Diego, CA
+   index: 14
  - name: PM Scientific Consulting, Basel, Switzerland
-=======
- - name: Differentiated Therapeutics, San Diego, CA
->>>>>>> 41285c3e
-   index: 14
+   index: 15
+
 
 date: 31 May 2024
 bibliography: paper.bib
@@ -209,19 +208,11 @@
 D.M., K08GM139031 to T.T.J.) and the National Science Foundation (award ACI-1443054 to O.B.). A.S. acknowledges funding by Deutsche Forschungsgemeinschaft (DFG, German Research Foundation) under Germany's Excellence Strategy - EXC 2075 – 390740016 and support by the Stuttgart Center for Simulation Science (SimTech).
 The sponsors were not involved in any aspects of the research or the writing of the manuscript.
 
-<<<<<<< HEAD
-Shuai Liu, Travis Jensen, Bryce Allen, Dominik Wille, and Mohammad S. Barhaghi contributed code to *alchemlyb*.
+Shuai Liu, Travis Jensen, Dominik Wille, and Mohammad S. Barhaghi contributed code to *alchemlyb*.
 
 # Author contributions
 
-D.L.D., M.R.S., D.M., and O.B. designed the project. Z.W., D.L.D., I.A., J.H., T.T.J., I.M.K., H.L., H.L., V.L., D.M., P.T.M, A.S. contributed to new features. Z.W., D.L.D., O.B. maintained the code base. Z.W., D.L.D., M.R.S, A.S., O.B. wrote the manuscript.
-=======
-Shuai Liu, Travis Jensen, Dominik Wille, Mohammad S. Barhaghi, and Pascal Merz contributed code to *alchemlyb*.
-
-# Author contributions
-
-D.L.D., M.R.S., D.M., and O.B. designed the project. Z.W., D.L.D., I.A., B.K.A., J.H., T.T.J., I.M.K., H.L., H.L., V.L., D.M., A.S. contributed to new features. Z.W., D.L.D., O.B. maintained the code base. Z.W., D.L.D., M.R.S, A.S., O.B. wrote the manuscript.
->>>>>>> 41285c3e
+D.L.D., M.R.S., D.M., and O.B. designed the project. Z.W., D.L.D., I.A., B.K.A., J.H., T.T.J., I.M.K., H.L., H.L., V.L., D.M., P.T.M, A.S. contributed to new features. Z.W., D.L.D., O.B. maintained the code base. Z.W., D.L.D., M.R.S, A.S., O.B. wrote the manuscript.
 
 # References
 
