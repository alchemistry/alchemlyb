--- conflicted
+++ resolved
@@ -186,8 +186,6 @@
   pages={1420-1426},
   year={1954},
 }
-<<<<<<< HEAD
-
 
 @article{fan2020aa,
 	author = {Fan, Shujie and Iorga, Bogdan I. and Beckstein, Oliver},
@@ -254,14 +252,4 @@
   booktitle = {ECML PKDD Workshop: Languages for Data Mining and Machine Learning},
   year      = {2013},
   pages = {108--122},
-=======
-@article{mey2020bestpractices,
-title = {Best Practices for Alchemical Free Energy Calculations [Article v1.0},
-  author = {Mey, Antonia S. J. S. and Allen, Bryce K. and McDonald, Hannah E. Bruce and Chodera, John D. and Hahn, David F. and Kuhn, Maxmillian and Michel, Julien and Mobley, David L. and Naden, Levi N. and Prasad, Samarjeet and Rizzi, Andrea and Scheen, Jenke and Shirts, Michael R. and Tresadern, Gary and Xu, Huafeng},
-  year = {2020},
-  journal = {Living J. Comput. Mol. Sci.},
-  volume = {2},
-  number = {1},
-  pages = {18378},
->>>>>>> eca0066b
 }