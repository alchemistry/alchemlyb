--- conflicted
+++ resolved
@@ -27,10 +27,7 @@
         'Operating System :: MacOS :: MacOS X',
         'Operating System :: Microsoft :: Windows ',
         'Programming Language :: Python',
-<<<<<<< HEAD
-=======
         'Programming Language :: Python :: 3',
->>>>>>> af4c6bd8
         'Programming Language :: Python :: 3.6',
         'Programming Language :: Python :: 3.7',
         'Programming Language :: Python :: 3.8',
