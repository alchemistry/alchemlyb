--- conflicted
+++ resolved
@@ -52,10 +52,7 @@
         "scipy",
         "scikit-learn",
         "matplotlib",
-<<<<<<< HEAD
         "loguru",
-=======
         "pyarrow",
->>>>>>> 1d0a1115
     ],
 )