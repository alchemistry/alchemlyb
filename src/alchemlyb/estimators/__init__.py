--- conflicted
+++ resolved
@@ -1,7 +1,3 @@
-<<<<<<< HEAD
-=======
-from .mbar_ import MBAR
->>>>>>> 6786b452
 from .bar_ import BAR
 from .mbar_ import MBAR, AutoMBAR
 from .ti_ import TI
