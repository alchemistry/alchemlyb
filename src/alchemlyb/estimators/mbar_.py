import pandas as pd
import pymbar
from sklearn.base import BaseEstimator

from .base import _EstimatorMixOut


class MBAR(BaseEstimator, _EstimatorMixOut):
    r"""Multi-state Bennett acceptance ratio (MBAR).

    Parameters
    ----------

    maximum_iterations : int, optional
        Set to limit the maximum number of iterations performed.

    relative_tolerance : float, optional
        Set to determine the relative tolerance convergence criteria.

    initial_f_k : np.ndarray, float, shape=(K), optional
        Set to the initial dimensionless free energies to use as a
        guess (default None, which sets all :math:`f_k = 0`).

    method : str, optional, default="robust"
        The optimization routine to use.  This can be any of the methods
        available via :func:`scipy.optimize.minimize` or
        :func:`scipy.optimize.root`.

    n_bootstraps : int, optional
        Whether to use bootstrap to estimate uncertainty. `0` means use analytic error
        estimation. 50~200 is a reasonable range to do bootstrap.

    verbose : bool, optional
        Set to ``True`` if verbose debug output from :mod:`pymbar` is desired.

    Attributes
    ----------

    delta_f_ : DataFrame
        The estimated dimensionless free energy difference between each state.

    d_delta_f_ : DataFrame
        The estimated statistical uncertainty (one standard deviation) in
        dimensionless free energy differences.

    theta_ : DataFrame
        The theta matrix.

    states_ : list
        Lambda states for which free energy differences were obtained.

    Notes
    -----
    See [Shirts2008]_ for details of the derivation and cite the
    paper when using MBAR in published work.

    See Also
    --------
    pymbar.mbar.MBAR


    .. versionchanged:: 1.0.0
       `delta_f_`, `d_delta_f_`, `states_` are view of the original object.
    .. versionchanged:: 2.0.0
        default value for `method` was changed from "hybr" to "robust"
    .. versionchanged:: 2.1.0
        `n_bootstraps` option added.
    """

    def __init__(
        self,
        maximum_iterations=10000,
        relative_tolerance=1.0e-7,
        initial_f_k=None,
        method="robust",
        n_bootstraps=0,
        verbose=False,
    ):
        self.maximum_iterations = maximum_iterations
        self.relative_tolerance = relative_tolerance
        self.initial_f_k = initial_f_k
        self.method = method
        self.verbose = verbose
<<<<<<< HEAD
        self.n_bootstraps = n_bootstraps
        self.logger = logging.getLogger("alchemlyb.estimators.MBAR")
=======
>>>>>>> ef74784b

        # handle for pymbar.MBAR object
        self._mbar = None

    def fit(self, u_nk):
        """
        Compute overlap matrix of reduced potentials using multi-state
        Bennett acceptance ratio.

        Parameters
        ----------
        u_nk : DataFrame
            ``u_nk[n, k]`` is the reduced potential energy of uncorrelated
            configuration ``n`` evaluated at state ``k``.

        """
        # sort by state so that rows from same state are in contiguous blocks
        u_nk = u_nk.sort_index(level=u_nk.index.names[1:])

        groups = u_nk.groupby(level=u_nk.index.names[1:])
        N_k = [
            (len(groups.get_group(i)) if i in groups.groups else 0)
            for i in u_nk.columns
        ]
        self._states_ = u_nk.columns.values.tolist()

        self._mbar = pymbar.MBAR(
            u_nk.T,
            N_k,
            maximum_iterations=self.maximum_iterations,
            relative_tolerance=self.relative_tolerance,
            verbose=self.verbose,
            initial_f_k=self.initial_f_k,
            solver_protocol=self.method,
            n_bootstraps=self.n_bootstraps,
        )
        if self.n_bootstraps == 0:
            uncertainty_method = None
        else:
            uncertainty_method = "bootstrap"
        out = self._mbar.compute_free_energy_differences(
            return_theta=True, uncertainty_method=uncertainty_method
        )
        self._delta_f_ = pd.DataFrame(
            out["Delta_f"], columns=self._states_, index=self._states_
        )
        self._d_delta_f_ = pd.DataFrame(
            out["dDelta_f"], columns=self._states_, index=self._states_
        )
        self.theta_ = pd.DataFrame(
            out["Theta"], columns=self._states_, index=self._states_
        )

        self._delta_f_.attrs = u_nk.attrs
        self._d_delta_f_.attrs = u_nk.attrs

        return self

    @property
    def overlap_matrix(self):
        r"""MBAR overlap matrix.

        The estimated state overlap matrix :math:`O_{ij}` is an estimate of the probability
        of observing a sample from state :math:`i` in state :math:`j`.

        The :attr:`overlap_matrix` is computed on-the-fly. Assign it to a variable if
        you plan to re-use it.

        See Also
        ---------
        pymbar.mbar.MBAR.computeOverlap
        """
        return self._mbar.compute_overlap()["matrix"]<|MERGE_RESOLUTION|>--- conflicted
+++ resolved
@@ -81,11 +81,7 @@
         self.initial_f_k = initial_f_k
         self.method = method
         self.verbose = verbose
-<<<<<<< HEAD
         self.n_bootstraps = n_bootstraps
-        self.logger = logging.getLogger("alchemlyb.estimators.MBAR")
-=======
->>>>>>> ef74784b
 
         # handle for pymbar.MBAR object
         self._mbar = None
