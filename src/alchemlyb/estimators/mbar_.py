import logging
from warnings import warn

import pandas as pd
import pymbar
from sklearn.base import BaseEstimator

from .base import _EstimatorMixOut


class MBAR(BaseEstimator, _EstimatorMixOut):
    """Multi-state Bennett acceptance ratio (MBAR).

    Parameters
    ----------

    maximum_iterations : int, optional
        Set to limit the maximum number of iterations performed.

    relative_tolerance : float, optional
        Set to determine the relative tolerance convergence criteria.

    initial_f_k : np.ndarray, float, shape=(K), optional
        Set to the initial dimensionless free energies to use as a
        guess (default None, which sets all f_k = 0).

    method : str, optional, default="robust"
        The optimization routine to use.  This can be any of the methods
        available via scipy.optimize.minimize() or scipy.optimize.root().

    verbose : bool, optional
        Set to ``True`` if verbose debug output from :mod:`pymbar` is desired.
        Output from alchemlyb is logged via :mod:`logging`.

    Attributes
    ----------

    delta_f_ : DataFrame
        The estimated dimensionless free energy difference between each state.

    d_delta_f_ : DataFrame
        The estimated statistical uncertainty (one standard deviation) in
        dimensionless free energy differences.

    theta_ : DataFrame
        The theta matrix.

    states_ : list
        Lambda states for which free energy differences were obtained.

    Notes
    -----
    See [Shirts2008]_ for details of the derivation and cite the
    paper when using MBAR in published work.

    See Also
    --------
    pymbar.mbar.MBAR


    .. versionchanged:: 1.0.0
       `delta_f_`, `d_delta_f_`, `states_` are view of the original object.
    """

    def __init__(
        self,
        maximum_iterations=10000,
        relative_tolerance=1.0e-7,
        initial_f_k=None,
        method="robust",
        verbose=False,
    ):
        self.maximum_iterations = maximum_iterations
        self.relative_tolerance = relative_tolerance
        self.initial_f_k = initial_f_k
        self.method = method
        self.verbose = verbose
        self.logger = logging.getLogger("alchemlyb.estimators.MBAR")

        # handle for pymbar.MBAR object
        self._mbar = None

    def fit(self, u_nk):
        """
        Compute overlap matrix of reduced potentials using multi-state
        Bennett acceptance ratio.

        Parameters
        ----------
        u_nk : DataFrame
            u_nk[n,k] is the reduced potential energy of uncorrelated
            configuration n evaluated at state k.

        """
        # sort by state so that rows from same state are in contiguous blocks
        u_nk = u_nk.sort_index(level=u_nk.index.names[1:])

        groups = u_nk.groupby(level=u_nk.index.names[1:])
        N_k = [
            (len(groups.get_group(i)) if i in groups.groups else 0)
            for i in u_nk.columns
        ]
        self._states_ = u_nk.columns.values.tolist()

        self._mbar = pymbar.MBAR(
            u_nk.T,
            N_k,
            maximum_iterations=self.maximum_iterations,
            relative_tolerance=self.relative_tolerance,
            verbose=self.verbose,
            initial_f_k=self.initial_f_k,
            solver_protocol=self.method,
        )
        out = self._mbar.compute_free_energy_differences(return_theta=True)
        self._delta_f_ = pd.DataFrame(
            out["Delta_f"], columns=self._states_, index=self._states_
        )
        self._d_delta_f_ = pd.DataFrame(
            out["dDelta_f"], columns=self._states_, index=self._states_
        )
        self.theta_ = pd.DataFrame(
            out["Theta"], columns=self._states_, index=self._states_
        )

        self._delta_f_.attrs = u_nk.attrs
        self._d_delta_f_.attrs = u_nk.attrs

        return self

    @property
    def overlap_matrix(self):
        r"""MBAR overlap matrix.

        The estimated state overlap matrix :math:`O_{ij}` is an estimate of the probability
        of observing a sample from state :math:`i` in state :math:`j`.

        The :attr:`overlap_matrix` is computed on-the-fly. Assign it to a variable if
        you plan to re-use it.

        See Also
        ---------
        pymbar.mbar.MBAR.computeOverlap
        """
        return self._mbar.compute_overlap()["matrix"]


class AutoMBAR(MBAR):
    """A more robust version of Multi-state Bennett acceptance ratio (MBAR).

    Given that there isn't a single *method* that would allow :class:`MBAR`
    to converge for every single use case, the :class:`AutoMBAR` estimator
    iteratively tries all the available methods to obtain the converged estimate.

    The most stable method *adaptive*. If *adaptive* does not converge, *BFGS* will be
    used as last resort. Although *BFGS* is not as stable as *adaptive*, it has been
    shown to succeed in some cases where *adaptive* cannot.

    :class:`AutoMBAR` may be useful in high-throughput calculations where it can avoid
    failures due non-converged MBAR estimates.

    Parameters
    ----------

    method : str, optional, default=None
        The optimization routine to use. This parameter defaults to ``None``.
        When a specific method is set, AutoMBAR will behave in the same way
        as MBAR.

        .. versionadded:: 1.0.0


    Note
    ----
    All arguments are described under :class:`MBAR` except that the solver method
    is determined by :class:`AutoMBAR` as described above.

    See Also
    --------
    MBAR


    .. versionadded:: 0.6.0
    .. versionchanged:: 1.0.0
       AutoMBAR accepts the `method` argument.
<<<<<<< HEAD
    .. versionchanged:: 2.0.0
        Use pymbar.MBAR robust method instead of the AutoMBAR option. Will deprecate in
        3.0.0.
=======
    .. deprecated:: 1.0.1
       Deprecate AutoMBAR in favour of MBAR for pymbar4. It will be removed
       in alchemlyb 2.0.0.
>>>>>>> a8937699
    """

    def __init__(
        self,
        maximum_iterations=10000,
        relative_tolerance=1.0e-7,
        initial_f_k=None,
        verbose=False,
        method="robust",
    ):
        warn(
<<<<<<< HEAD
            "From version 2.0.0, this is the same as alchemlyb.estimators.MBAR, will"
            "be deprecated in 3.0.0.",
=======
            "From version 2.0.0, this will be replaced by the default alchemlyb.estimators.MBAR.",
>>>>>>> a8937699
            DeprecationWarning,
        )
        super().__init__(
            maximum_iterations=maximum_iterations,
            relative_tolerance=relative_tolerance,
            initial_f_k=initial_f_k,
            verbose=verbose,
            method=method,
        )<|MERGE_RESOLUTION|>--- conflicted
+++ resolved
@@ -182,15 +182,9 @@
     .. versionadded:: 0.6.0
     .. versionchanged:: 1.0.0
        AutoMBAR accepts the `method` argument.
-<<<<<<< HEAD
-    .. versionchanged:: 2.0.0
-        Use pymbar.MBAR robust method instead of the AutoMBAR option. Will deprecate in
-        3.0.0.
-=======
     .. deprecated:: 1.0.1
        Deprecate AutoMBAR in favour of MBAR for pymbar4. It will be removed
        in alchemlyb 2.0.0.
->>>>>>> a8937699
     """
 
     def __init__(
@@ -202,12 +196,7 @@
         method="robust",
     ):
         warn(
-<<<<<<< HEAD
-            "From version 2.0.0, this is the same as alchemlyb.estimators.MBAR, will"
-            "be deprecated in 3.0.0.",
-=======
             "From version 2.0.0, this will be replaced by the default alchemlyb.estimators.MBAR.",
->>>>>>> a8937699
             DeprecationWarning,
         )
         super().__init__(
