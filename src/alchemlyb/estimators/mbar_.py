--- conflicted
+++ resolved
@@ -52,13 +52,7 @@
     """
 
     def __init__(self, maximum_iterations=10000, relative_tolerance=1.0e-7,
-<<<<<<< HEAD
-                 initial_f_k=None, method='adaptive', verbose=False):
-        # method='adaptive' is used as it is more stable
-        # https://github.com/choderalab/pymbar/issues/419
-=======
                  initial_f_k=None, method='hybr', verbose=False):
->>>>>>> a1c0b09d
         self.maximum_iterations = maximum_iterations
         self.relative_tolerance = relative_tolerance
         self.initial_f_k = initial_f_k
