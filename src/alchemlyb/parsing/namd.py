"""Parsers for extracting alchemical data from `NAMD <http://www.ks.uiuc.edu/Research/namd/>`_ output files.

"""
import pandas as pd
import numpy as np
import logging
from .util import anyopen
from . import _init_attrs
from ..postprocessors.units import R_kJmol, kJ2kcal

logger = logging.getLogger("alchemlyb.parsers.NAMD")

k_b = R_kJmol * kJ2kcal


def _get_lambdas(fep_files):
    """Retrieves all lambda values included in the FEP files provided.
    
    We have to do this in order to tolerate truncated and restarted fepout files.
    The IDWS lambda is not present at the termination of the window, presumably
    for backwards compatibility with ParseFEP and probably other things.

    For a given lambda1, there can be only one lambda_idws.

    Parameters
    ----------
    fep_files: str or list of str
        Path(s) to fepout files to extract data from.

    Returns
    -------
    List of floats, or None if there is more than one lambda_idws for each lambda1.
    """

    lambda_fwd_map, lambda_bwd_map = {}, {}
<<<<<<< HEAD
    is_ascending = set()
    endpoint_windows = []
=======
>>>>>>> 26142d19

    for fep_file in sorted(fep_files):
        with anyopen(fep_file, 'r') as f:
            for line in f:
                l = line.strip().split()
                if l[0] not in ['#NEW', '#Free']:
                    continue

                # We might not have a #NEW line so make the best guess
                if l[0] == '#NEW':
                    lambda1, lambda2 = float(l[6]), float(l[8])
                    lambda_idws = float(l[10]) if 'LAMBDA_IDWS' in l else None
                elif l[0] == '#Free':
                    lambda1, lambda2, lambda_idws = float(l[7]), float(l[8]), None

<<<<<<< HEAD
                # Keep track of whether the lambda values are increasing or decreasing, so we can return
                # a sorted list of the lambdas in the correct order.
                # If it changes during parsing of this set of fepout files, then we know something is wrong
                
                # Keep track of endpoints separately since in IDWS runs there must be one of opposite direction
                if 0.0 in (lambda1, lambda2) or 1.0 in (lambda1, lambda2):
                    endpoint_windows.append((lambda1, lambda2))
                else:
                    # If the lambdas are equal then this doesn't represent an ascending window
                    if lambda2 != lambda1:
                        is_ascending.add(lambda2 > lambda1)
                    if lambda_idws is not None and lambda1 != lambda_idws:
                        is_ascending.add(lambda1 > lambda_idws)

                if len(is_ascending) > 1:
                    raise ValueError(f'Lambda values change direction in {fep_file}, relative to the other files: {lambda1} -> {lambda2} (IDWS: {lambda_idws})')

                # Make sure the lambda2 values are consistent
                if lambda1 in lambda_fwd_map and lambda_fwd_map[lambda1] != lambda2:
                    logger.error(f'fwd: lambda1 {lambda1} has lambda2 {lambda_fwd_map[lambda1]} in {fep_file} but it has already been {lambda2}')
                    raise ValueError('More than one lambda2 value for a particular lambda1')
=======
                # Make sure the lambda2 values are consistent
                if lambda1 in lambda_fwd_map and lambda_fwd_map[lambda1] != lambda2:
                    logger.error(f'fwd: lambda1 {lambda1} has lambda2 {lambda_fwd_map[lambda1]} but it should be {lambda2}')
                    raise ValueError('Inconsistent lambda values')
>>>>>>> 26142d19

                lambda_fwd_map[lambda1] = lambda2

                # Make sure the lambda_idws values are consistent
                if lambda_idws is not None:
                    if lambda1 in lambda_bwd_map and lambda_bwd_map[lambda1] != lambda_idws:
<<<<<<< HEAD
                        logger.error(f'bwd: lambda1 {lambda1} has lambda_idws {lambda_bwd_map[lambda1]} but it has already been {lambda_idws}')
                        raise ValueError('More than one lambda_idws value for a particular lambda1')
                    lambda_bwd_map[lambda1] = lambda_idws


    is_ascending = next(iter(is_ascending))

=======
                        logger.error(f'bwd: lambda1 {lambda1} has lambda_idws {lambda_bwd_map[lambda1]} but it should be {lambda_idws}')
                        raise ValueError('Inconsistent lambda values')
                    lambda_bwd_map[lambda1] = lambda_idws

>>>>>>> 26142d19
    all_lambdas = set()
    all_lambdas.update(lambda_fwd_map.keys())
    all_lambdas.update(lambda_fwd_map.values())
    all_lambdas.update(lambda_bwd_map.keys())
    all_lambdas.update(lambda_bwd_map.values())
<<<<<<< HEAD
    return list(sorted(all_lambdas, reverse=not is_ascending))
=======
    return list(sorted(all_lambdas))
>>>>>>> 26142d19


@_init_attrs
def extract_u_nk(fep_files, T):
    """Return reduced potentials `u_nk` from NAMD fepout file(s).

    Parameters
    ----------
    fep_file : str or list of str
        Path to fepout file(s) to extract data from.
    T : float
        Temperature in Kelvin at which the simulation was sampled.

    Returns
    -------
    u_nk : DataFrame
        Potential energy for each alchemical state (k) for each frame (n).

    Note
    ----
    If the number of forward and backward samples in a given window are different,
    the extra sample(s) will be discarded. This is typically zero or one sample.

    .. versionchanged:: 0.5.0
        The :mod:`scipy.constants` is used for parsers instead of
        the constants used by the corresponding MD engine.

<<<<<<< HEAD
        Support for Interleaved Double-Wide Sampling files added. 
=======
    .. versionchanged:: 0.6.0
        Support for Interleaved Double-Wide Sampling files added.
>>>>>>> 26142d19

        `fep_files` can now be a list of filenames.
    """
    beta = 1/(k_b * T)

    # lists to get times and work values of each window
    win_ts = []
    win_de = []
    win_ts_back = []
    win_de_back = []

    # create dataframe for results
    u_nk = pd.DataFrame(columns=['time','fep-lambda'])

    # boolean flag to parse data after equil time
    parsing = False
    lambda_idws = None

    if type(fep_files) is str:
        fep_files = [fep_files]

    time = 0
    # Extract the lambda values only from the fepouts
    all_lambdas = _get_lambdas(fep_files)
    # open and get data from fep file.
    # We sort the list of fep files in case some of them represent restarted windows.
    # The assumption is that they make sense in lexicographic order.
    for fep_file in sorted(fep_files):
        lambda1_at_start, lambda2_at_start, lambda_idws_at_start = None, None, None
        # Note we have not set parsing=False because we could be continuing one window across
        # more than one fepout file
        with anyopen(fep_file, 'r') as f:
            has_idws = False
            for line in f:
                l = line.strip().split()
                # We don't know if IDWS was enabled just from the #Free line, and we might not have
                # a #NEW line in this file, so we have to check for the existence of FepE_back lines
                # We rely on short-circuit evaluation to avoid the string comparison most of the time
                if has_idws is False and l[0] == 'FepE_back:':
                    has_idws = True

                # New window, get IDWS lambda if any
                # We keep track of lambdas from the #NEW line and if they disagree with the #Free line
                # within the same file, then complain. This can happen if truncated fepout files
                # are presented in the wrong order.
                if l[0] == '#NEW':
                    lambda1_at_start, lambda2_at_start = float(l[6]), float(l[8])
                    lambda_idws_at_start = float(l[10]) if 'LAMBDA_IDWS' in l else None
                    has_idws = True if lambda_idws_at_start is not None else False

                # this line marks end of window; dump data into dataframe
                if l[0] == '#Free':
                    # extract lambda values for finished window
                    # lambda1 = sampling lambda (row), lambda2 = comparison lambda (col)
                    lambda1 = float(l[7])
                    lambda2 = float(l[8])
<<<<<<< HEAD

                    # If the lambdas are not what we thought they would be, raise an exception to ensure the calculation
                    # fails. This can happen if fepouts where one window spans multiple fepouts are processed out of order
                    # NB: There is no way to tell if lambda_idws changed because it isn't in the '#Free' line that ends a window
                    if lambda1_at_start is not None \
                        and (lambda1, lambda2) != (lambda1_at_start, lambda2_at_start):
                        logger.error(f"Lambdas changed unexpectedly while processing {fep_file}")
                        logger.error(f"l1, l2: {lambda1_at_start}, {lambda2_at_start} changed to {lambda1}, {lambda2}")
                        logger.error(line)
                        raise ValueError("Inconsistent lambda values within the same window")
=======
                    lambda1_idx = all_lambdas.index(lambda1)
                    if has_idws is True and lambda1_idx > 0:
                        lambda_idws = all_lambdas[lambda1_idx - 1]
                    else:
                        lambda_idws = None

                    # If the lambdas are not what we thought they would be, raise an exception to ensure the calculation
                    # fails. This can happen if fepouts where one window spans multiple fepouts are processed out of order
                    if lambda1_at_start is not None \
                        and (lambda1, lambda2, lambda_idws) != (lambda1_at_start, lambda2_at_start, lambda_idws_at_start):
                        logger.error("Lambdas changed unexpectedly while processing", fep_file)
                        logger.error(f"l1, l2, lidws: {lambda1_at_start}, {lambda2_at_start}, {lambda_idws_at_start} changed to {lambda1}, {lambda2}, {lambda_idws}")
                        raise ValueError("Inconsistent lambda values")
>>>>>>> 26142d19

                    # As we are at the end of a window, convert last window's work and times values to np arrays
                    # (with energy unit kT since they were kcal/mol in the fepouts)
                    win_de_arr = beta * np.asarray(win_de) # dE values
                    win_ts_arr = np.asarray(win_ts) # timesteps

<<<<<<< HEAD
                    if lambda_idws_at_start is not None:
=======
                    if lambda_idws is not None:
>>>>>>> 26142d19
                        # Mimic classic DWS data
                        # Arbitrarily match up fwd and bwd comparison energies on the same times
                        # truncate extra samples from whichever array is longer
                        win_de_back_arr = beta * np.asarray(win_de_back)
                        n = min(len(win_de_back_arr), len(win_de_arr))

                        tempDF = pd.DataFrame({
                            'time': win_ts_arr[:n],
                            'fep-lambda': np.full(n,lambda1),
                            lambda1: 0,
                            lambda2: win_de_arr[:n],
<<<<<<< HEAD
                            lambda_idws_at_start: win_de_back_arr[:n]})
                        # print(f"{fep_file}: IDWS window {lambda1} {lambda2} {lambda_idws_at_start}")
                    else:
                        # print(f"{fep_file}: Forward-only window {lambda1} {lambda2}")
=======
                            lambda_idws: win_de_back_arr[:n]})

                    else:
>>>>>>> 26142d19
                        # create dataframe of times and work values
                        # this window's data goes in row LAMBDA1 and column LAMBDA2
                        tempDF = pd.DataFrame({
                            'time': win_ts_arr,
                            'fep-lambda': np.full(len(win_de_arr), lambda1),
                            lambda1: 0,
                            lambda2: win_de_arr})

                    # join the new window's df to existing df
                    u_nk = pd.concat([u_nk, tempDF], sort=True)

                    # reset values for next window of fepout file
                    win_de = []
                    win_ts = []
                    win_de_back = []
                    win_ts_back = []
                    parsing = False
<<<<<<< HEAD
                    has_idws = False
                    lambda1_at_start, lambda2_at_start, lambda_idws_at_start = None, None, None
=======
>>>>>>> 26142d19

                # append work value from 'dE' column of fepout file
                if parsing:
                    if l[0] == 'FepEnergy:':
                        win_de.append(float(l[6]))
                        win_ts.append(float(l[1]))
                    elif l[0] == 'FepE_back:':
                        win_de_back.append(float(l[6]))
                        win_ts_back.append(float(l[1]))

                # Turn parsing on after line 'STARTING COLLECTION OF ENSEMBLE AVERAGE'
                if '#STARTING' in l:
                    parsing = True

    if len(win_de) != 0 or len(win_de_back) != 0:
        logger.warning('Trailing data without footer line (\"#Free energy...\"). Interrupted run?')

    if lambda2 in (0.0, 1.0):
        # this excludes the IDWS case where a dataframe already exists for both endpoints
        # create last dataframe for fep-lambda at last LAMBDA2
        tempDF = pd.DataFrame({
            'time': win_ts_arr,
            'fep-lambda': lambda2})
        u_nk = pd.concat([u_nk, tempDF], sort=True)

    u_nk.set_index(['time','fep-lambda'], inplace=True)

    return u_nk<|MERGE_RESOLUTION|>--- conflicted
+++ resolved
@@ -33,11 +33,8 @@
     """
 
     lambda_fwd_map, lambda_bwd_map = {}, {}
-<<<<<<< HEAD
     is_ascending = set()
     endpoint_windows = []
-=======
->>>>>>> 26142d19
 
     for fep_file in sorted(fep_files):
         with anyopen(fep_file, 'r') as f:
@@ -53,7 +50,6 @@
                 elif l[0] == '#Free':
                     lambda1, lambda2, lambda_idws = float(l[7]), float(l[8]), None
 
-<<<<<<< HEAD
                 # Keep track of whether the lambda values are increasing or decreasing, so we can return
                 # a sorted list of the lambdas in the correct order.
                 # If it changes during parsing of this set of fepout files, then we know something is wrong
@@ -75,19 +71,12 @@
                 if lambda1 in lambda_fwd_map and lambda_fwd_map[lambda1] != lambda2:
                     logger.error(f'fwd: lambda1 {lambda1} has lambda2 {lambda_fwd_map[lambda1]} in {fep_file} but it has already been {lambda2}')
                     raise ValueError('More than one lambda2 value for a particular lambda1')
-=======
-                # Make sure the lambda2 values are consistent
-                if lambda1 in lambda_fwd_map and lambda_fwd_map[lambda1] != lambda2:
-                    logger.error(f'fwd: lambda1 {lambda1} has lambda2 {lambda_fwd_map[lambda1]} but it should be {lambda2}')
-                    raise ValueError('Inconsistent lambda values')
->>>>>>> 26142d19
 
                 lambda_fwd_map[lambda1] = lambda2
 
                 # Make sure the lambda_idws values are consistent
                 if lambda_idws is not None:
                     if lambda1 in lambda_bwd_map and lambda_bwd_map[lambda1] != lambda_idws:
-<<<<<<< HEAD
                         logger.error(f'bwd: lambda1 {lambda1} has lambda_idws {lambda_bwd_map[lambda1]} but it has already been {lambda_idws}')
                         raise ValueError('More than one lambda_idws value for a particular lambda1')
                     lambda_bwd_map[lambda1] = lambda_idws
@@ -95,22 +84,12 @@
 
     is_ascending = next(iter(is_ascending))
 
-=======
-                        logger.error(f'bwd: lambda1 {lambda1} has lambda_idws {lambda_bwd_map[lambda1]} but it should be {lambda_idws}')
-                        raise ValueError('Inconsistent lambda values')
-                    lambda_bwd_map[lambda1] = lambda_idws
-
->>>>>>> 26142d19
     all_lambdas = set()
     all_lambdas.update(lambda_fwd_map.keys())
     all_lambdas.update(lambda_fwd_map.values())
     all_lambdas.update(lambda_bwd_map.keys())
     all_lambdas.update(lambda_bwd_map.values())
-<<<<<<< HEAD
     return list(sorted(all_lambdas, reverse=not is_ascending))
-=======
-    return list(sorted(all_lambdas))
->>>>>>> 26142d19
 
 
 @_init_attrs
@@ -138,12 +117,8 @@
         The :mod:`scipy.constants` is used for parsers instead of
         the constants used by the corresponding MD engine.
 
-<<<<<<< HEAD
-        Support for Interleaved Double-Wide Sampling files added. 
-=======
     .. versionchanged:: 0.6.0
         Support for Interleaved Double-Wide Sampling files added.
->>>>>>> 26142d19
 
         `fep_files` can now be a list of filenames.
     """
@@ -200,7 +175,6 @@
                     # lambda1 = sampling lambda (row), lambda2 = comparison lambda (col)
                     lambda1 = float(l[7])
                     lambda2 = float(l[8])
-<<<<<<< HEAD
 
                     # If the lambdas are not what we thought they would be, raise an exception to ensure the calculation
                     # fails. This can happen if fepouts where one window spans multiple fepouts are processed out of order
@@ -211,32 +185,13 @@
                         logger.error(f"l1, l2: {lambda1_at_start}, {lambda2_at_start} changed to {lambda1}, {lambda2}")
                         logger.error(line)
                         raise ValueError("Inconsistent lambda values within the same window")
-=======
-                    lambda1_idx = all_lambdas.index(lambda1)
-                    if has_idws is True and lambda1_idx > 0:
-                        lambda_idws = all_lambdas[lambda1_idx - 1]
-                    else:
-                        lambda_idws = None
-
-                    # If the lambdas are not what we thought they would be, raise an exception to ensure the calculation
-                    # fails. This can happen if fepouts where one window spans multiple fepouts are processed out of order
-                    if lambda1_at_start is not None \
-                        and (lambda1, lambda2, lambda_idws) != (lambda1_at_start, lambda2_at_start, lambda_idws_at_start):
-                        logger.error("Lambdas changed unexpectedly while processing", fep_file)
-                        logger.error(f"l1, l2, lidws: {lambda1_at_start}, {lambda2_at_start}, {lambda_idws_at_start} changed to {lambda1}, {lambda2}, {lambda_idws}")
-                        raise ValueError("Inconsistent lambda values")
->>>>>>> 26142d19
 
                     # As we are at the end of a window, convert last window's work and times values to np arrays
                     # (with energy unit kT since they were kcal/mol in the fepouts)
                     win_de_arr = beta * np.asarray(win_de) # dE values
                     win_ts_arr = np.asarray(win_ts) # timesteps
 
-<<<<<<< HEAD
                     if lambda_idws_at_start is not None:
-=======
-                    if lambda_idws is not None:
->>>>>>> 26142d19
                         # Mimic classic DWS data
                         # Arbitrarily match up fwd and bwd comparison energies on the same times
                         # truncate extra samples from whichever array is longer
@@ -248,16 +203,10 @@
                             'fep-lambda': np.full(n,lambda1),
                             lambda1: 0,
                             lambda2: win_de_arr[:n],
-<<<<<<< HEAD
                             lambda_idws_at_start: win_de_back_arr[:n]})
                         # print(f"{fep_file}: IDWS window {lambda1} {lambda2} {lambda_idws_at_start}")
                     else:
                         # print(f"{fep_file}: Forward-only window {lambda1} {lambda2}")
-=======
-                            lambda_idws: win_de_back_arr[:n]})
-
-                    else:
->>>>>>> 26142d19
                         # create dataframe of times and work values
                         # this window's data goes in row LAMBDA1 and column LAMBDA2
                         tempDF = pd.DataFrame({
@@ -275,11 +224,8 @@
                     win_de_back = []
                     win_ts_back = []
                     parsing = False
-<<<<<<< HEAD
                     has_idws = False
                     lambda1_at_start, lambda2_at_start, lambda_idws_at_start = None, None, None
-=======
->>>>>>> 26142d19
 
                 # append work value from 'dE' column of fepout file
                 if parsing:
