--- conflicted
+++ resolved
@@ -269,11 +269,7 @@
             na_filter=True, memory_map=True, names=cols, dtype=np.float64,
             float_precision='high')
 
-<<<<<<< HEAD
-    # drop duplicated columns
-=======
     # drop duplicated columns (see PR #86 https://github.com/alchemistry/alchemlyb/pull/86/)
->>>>>>> abd513f2
     df = df[df.columns[~df.columns.str.endswith("[duplicated]")]]
 
     return df
