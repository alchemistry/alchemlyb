--- conflicted
+++ resolved
@@ -6,13 +6,8 @@
 import numpy as np
 import pandas as pd
 
-<<<<<<< HEAD
-=======
 from ..estimators import BAR, TI, MBAR, FEP_ESTIMATORS, TI_ESTIMATORS
->>>>>>> 6786b452
 from .. import concat
-from ..estimators import AutoMBAR as MBAR
-from ..estimators import BAR, TI, FEP_ESTIMATORS, TI_ESTIMATORS
 from ..postprocessors.units import to_kT
 
 estimators_dispatch = {"BAR": BAR, "TI": TI, "MBAR": MBAR}
