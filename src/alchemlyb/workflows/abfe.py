import logging
import os
from glob import glob
from os.path import join

import matplotlib.pyplot as plt
import numpy as np
import pandas as pd

from .base import WorkflowBase
<<<<<<< HEAD
from .. import __version__
from .. import concat
from ..convergence import forward_backward_convergence
from ..estimators import AutoMBAR as MBAR
from ..estimators import BAR, TI, FEP_ESTIMATORS, TI_ESTIMATORS
from ..parsing import gmx, amber
=======
from ..parsing import gmx, amber
from ..preprocessing.subsampling import decorrelate_dhdl, decorrelate_u_nk
from ..estimators import MBAR, BAR, TI, FEP_ESTIMATORS, TI_ESTIMATORS
from ..visualisation import (plot_mbar_overlap_matrix, plot_ti_dhdl,
                             plot_dF_state, plot_convergence)
>>>>>>> 6786b452
from ..postprocessors.units import get_unit_converter
from ..preprocessing.subsampling import decorrelate_dhdl, decorrelate_u_nk
from ..visualisation import (
    plot_mbar_overlap_matrix,
    plot_ti_dhdl,
    plot_dF_state,
    plot_convergence,
)


class ABFE(WorkflowBase):
    """Workflow for absolute and relative binding free energy calculations.

    This workflow provides functionality similar to the ``alchemical-analysis.py`` script.
    It loads multiple input files from alchemical free energy calculations and computes the
    free energies between different alchemical windows using different estimators. It
    produces plots to aid in the assessment of convergence.

    Parameters
    ----------
    T : float
        Temperature in K.
    units : str
        The unit used for printing and plotting results. {'kcal/mol', 'kJ/mol',
        'kT'}. Default: 'kT'.
    software : str
        The software used for generating input (case-insensitive). {'GROMACS', 'AMBER'}.
        This option chooses the appropriate parser for the input file.
    dir : str
        Directory in which data files are stored. Default: os.path.curdir.
        The input files are searched using the pattern of
        ``dir + '/**/' + prefix + '*' + suffix``.
    prefix : str
        Prefix for datafile sets. Default: 'dhdl'.
    suffix : str
        Suffix for datafile sets. Default: 'xvg'.
    outdirectory : str
        Directory in which the output files produced by this script will be
        stored. Default: os.path.curdir.

    Attributes
    ----------
    logger : Logger
        The logging object.
    file_list : list
        The list of filenames sorted by the lambda state.


    .. versionadded:: 1.0.0
    """

    def __init__(
        self,
        T,
        units="kT",
        software="GROMACS",
        dir=os.path.curdir,
        prefix="dhdl",
        suffix="xvg",
        outdirectory=os.path.curdir,
    ):

        super().__init__(units, software, T, outdirectory)
        self.logger = logging.getLogger("alchemlyb.workflows.ABFE")
        self.logger.info("Initialise Alchemlyb ABFE Workflow")
        self.logger.info(f"Alchemlyb Version: f{__version__}")
        self.logger.info(f"Set Temperature to {T} K.")
        self.logger.info(f"Set Software to {software}.")

        self.update_units(units)

        self.logger.info(
            f"Finding files with prefix: {prefix}, suffix: "
            f"{suffix} under directory {dir} produced by "
            f"{software}"
        )
        self.file_list = glob(dir + "/**/" + prefix + "*" + suffix, recursive=True)

        self.logger.info(f"Found {len(self.file_list)} xvg files.")
        self.logger.info("Unsorted file list: \n %s", "\n".join(self.file_list))

        if software == "GROMACS":
            self.logger.info(f"Using {software} parser to read the data.")
            self._extract_u_nk = gmx.extract_u_nk
            self._extract_dHdl = gmx.extract_dHdl
        elif software == "AMBER":
            self._extract_u_nk = amber.extract_u_nk
            self._extract_dHdl = amber.extract_dHdl
        else:
            raise NotImplementedError(f"{software} parser not found.")

    def read(self, read_u_nk=True, read_dHdl=True):
        """Read the u_nk and dHdL data from the
        :attr:`~alchemlyb.workflows.ABFE.file_list`

        Parameters
        ----------
        read_u_nk : bool
            Whether to read the u_nk.
        read_dHdl : bool
            Whether to read the dHdl.

        Attributes
        ----------
        u_nk_list : list
            A list of :class:`pandas.DataFrame` of u_nk.
        dHdl_list : list
            A list of :class:`pandas.DataFrame` of dHdl.
        """
        self.u_nk_sample_list = None
        self.dHdl_sample_list = None

        u_nk_list = []
        dHdl_list = []
        for file in self.file_list:
            if read_u_nk:
                try:
                    u_nk = self._extract_u_nk(file, T=self.T)
                    self.logger.info(f"Reading {len(u_nk)} lines of u_nk from {file}")
                    u_nk_list.append(u_nk)
                except Exception as exc:
                    msg = f"Error reading u_nk from {file}."
                    self.logger.error(msg)
                    raise OSError(msg) from exc

            if read_dHdl:
                try:
                    dhdl = self._extract_dHdl(file, T=self.T)
                    self.logger.info(f"Reading {len(dhdl)} lines of dhdl from {file}")
                    dHdl_list.append(dhdl)
                except Exception as exc:
                    msg = f"Error reading dHdl from {file}."
                    self.logger.error(msg)
                    raise OSError(msg) from exc

        # Sort the files according to the state
        if read_u_nk:
            self.logger.info("Sort files according to the u_nk.")
            column_names = u_nk_list[0].columns.values.tolist()
            index_list = sorted(
                range(len(self.file_list)),
                key=lambda x: column_names.index(
                    u_nk_list[x].reset_index("time").index.values[0]
                ),
            )
        elif read_dHdl:
            self.logger.info("Sort files according to the dHdl.")
            index_list = sorted(
                range(len(self.file_list)),
                key=lambda x: dHdl_list[x].reset_index("time").index.values[0],
            )
        else:
            self.u_nk_list = []
            self.dHdl_list = []
            return

        self.file_list = [self.file_list[i] for i in index_list]
        self.logger.info("Sorted file list: \n%s", "\n".join(self.file_list))
        if read_u_nk:
            self.u_nk_list = [u_nk_list[i] for i in index_list]
        else:
            self.u_nk_list = []

        if read_dHdl:
            self.dHdl_list = [dHdl_list[i] for i in index_list]
        else:
            self.dHdl_list = []

    def run(
        self,
        skiptime=0,
        uncorr="dE",
        threshold=50,
        estimators=("MBAR", "BAR", "TI"),
        overlap="O_MBAR.pdf",
        breakdown=True,
        forwrev=None,
        *args,
        **kwargs,
    ):
        """The method for running the automatic analysis.

        Parameters
        ----------
        skiptime : float
            Discard data prior to this specified time as 'equilibration' data.
            Units are specified by the corresponding MD Engine. Default: 0.
        uncorr : str
            The observable to be used for the autocorrelation analysis; 'dE'.
        threshold : int
            Proceed with correlated samples if the number of uncorrelated samples is
            found to be less than this number. If 0 is given, the time series
            analysis will not be performed at all. Default: 50.
        estimators : str or list of str
            A list of the estimators to estimate the free energy with. Default:
            `('MBAR', 'BAR', 'TI')`.
        overlap : str
            The filename for the plot of overlap matrix. Default: 'O_MBAR.pdf'.
        breakdown : bool
            Plot the free energy differences evaluated for each pair of adjacent
            states for all methods, including the dH/dlambda curve for TI. Default:
            ``True``.
        forwrev : int
            Plot the free energy change as a function of time in both directions,
            with the specified number of points in the time plot. The number of time
            points (an integer) must be provided. Specify as ``None`` will not do
            the convergence analysis. Default: None. By default, 'MBAR'
            estimator will be used for convergence analysis, as it is
            usually the fastest converging method. If the dataset does not
            contain u_nk, please run
            meth:`~alchemlyb.workflows.ABFE.check_convergence` manually
            with estimator='TI'.

        Attributes
        ----------
        summary : Dataframe
            The summary of the free energy estimate.
        convergence : DataFrame
            The summary of the convergence results. See
            :func:`~alchemlyb.convergence.forward_backward_convergence` for
            further explanation.
        """
        use_FEP = False
        use_TI = False

        if estimators is not None:
            if isinstance(estimators, str):
                estimators = [
                    estimators,
                ]
            for estimator in estimators:
                if estimator in FEP_ESTIMATORS:
                    use_FEP = True
                elif estimator in TI_ESTIMATORS:
                    use_TI = True
                else:
                    msg = (
                        f"Estimator {estimator} is not supported. Choose one from "
                        f"{FEP_ESTIMATORS + TI_ESTIMATORS}."
                    )
                    self.logger.error(msg)
                    raise ValueError(msg)

            self.read(use_FEP, use_TI)

        if uncorr is not None:
            self.preprocess(skiptime=skiptime, uncorr=uncorr, threshold=threshold)
        if estimators is not None:
            self.estimate(estimators)
            self.generate_result()

        if overlap is not None and use_FEP:
            ax = self.plot_overlap_matrix(overlap)
            plt.close(ax.figure)

        if breakdown:
            if use_TI:
                ax = self.plot_ti_dhdl()
                plt.close(ax.figure)
            fig = self.plot_dF_state()
            plt.close(fig)
            fig = self.plot_dF_state(
                dF_state="dF_state_long.pdf", orientation="landscape"
            )
            plt.close(fig)

        if forwrev:
            ax = self.check_convergence(forwrev, estimator="MBAR", dF_t="dF_t.pdf")
            plt.close(ax.figure)

    def update_units(self, units=None):
        """Update the unit.

        Parameters
        ----------
        units : {'kcal/mol', 'kJ/mol', 'kT'}
            The unit used for printing and plotting results.

        """
        if units is not None:
            self.logger.info(f"Set unit to {units}.")
            self.units = units or None

    def preprocess(self, skiptime=0, uncorr="dE", threshold=50):
        """Preprocess the data by removing the equilibration time and
        decorrelate the date.

        Parameters
        ----------
        skiptime : float
            Discard data prior to this specified time as 'equilibration' data.
            Units are specified by the corresponding MD Engine. Default: 0.
        uncorr : str
            The observable to be used for the autocorrelation analysis; 'dE'.
        threshold : int
            Proceed with correlated samples if the number of uncorrelated
            samples is found to be less than this number. If 0 is given, the
            time series analysis will not be performed at all. Default: 50.

        Attributes
        ----------
        u_nk_sample_list : list
            The list of u_nk after decorrelation.
        dHdl_sample_list : list
            The list of dHdl after decorrelation.
        """
        self.logger.info(
            f"Start preprocessing with skiptime of {skiptime} "
            f"uncorrelation method of {uncorr} and threshold of "
            f"{threshold}"
        )
        if len(self.u_nk_list) > 0:
            self.logger.info(
                f"Processing the u_nk data set with skiptime of {skiptime}."
            )

            self.u_nk_sample_list = []
            for index, u_nk in enumerate(self.u_nk_list):
                # Find the starting frame

                u_nk = u_nk[u_nk.index.get_level_values("time") >= skiptime]
                subsample = decorrelate_u_nk(u_nk, uncorr, remove_burnin=True)

                if len(subsample) < threshold:
                    self.logger.warning(
                        f"Number of u_nk {len(subsample)} "
                        f"for state {index} is less than the "
                        f"threshold {threshold}."
                    )
                    self.logger.info(f"Take all the u_nk for state {index}.")
                    self.u_nk_sample_list.append(u_nk)
                else:
                    self.logger.info(
                        f"Take {len(subsample)} uncorrelated "
                        f"u_nk for state {index}."
                    )
                    self.u_nk_sample_list.append(subsample)
        else:
            self.logger.info("No u_nk data being subsampled")

        if len(self.dHdl_list) > 0:
            self.dHdl_sample_list = []
            for index, dHdl in enumerate(self.dHdl_list):
                dHdl = dHdl[dHdl.index.get_level_values("time") >= skiptime]
                subsample = decorrelate_dhdl(dHdl, remove_burnin=True)
                if len(subsample) < threshold:
                    self.logger.warning(
                        f"Number of dHdl {len(subsample)} for "
                        f"state {index} is less than the "
                        f"threshold {threshold}."
                    )
                    self.logger.info(f"Take all the dHdl for state {index}.")
                    self.dHdl_sample_list.append(dHdl)
                else:
                    self.logger.info(
                        f"Take {len(subsample)} uncorrelated "
                        f"dHdl for state {index}."
                    )
                    self.dHdl_sample_list.append(subsample)
        else:
            self.logger.info("No dHdl data being subsampled")

    def estimate(self, estimators=("MBAR", "BAR", "TI"), **kwargs):
        """Estimate the free energy using the selected estimator.

        Parameters
        ----------
        estimators : str or list of str
            A list of the estimators to estimate the free energy with. Default:
            ['TI', 'BAR', 'MBAR'].

        kwargs : dict
            Keyword arguments to be passed to the estimator.

        Attributes
        ----------
        estimator : dict
            The dictionary of estimators. The keys are in ['TI', 'BAR',
            'MBAR']. Note that the estimators are in their original form where
            no unit conversion has been attempted.

<<<<<<< HEAD
        Note
        -----
        :class:`~alchemlyb.estimators.AutoMBAR` is used when
        ``estimators='MBAR'``, supply ``method`` keyword to restore the
        behavior of :class:`~alchemlyb.estimators.MBAR`.
        (:code:`estimate(estimators='MBAR', method='adaptive')`)

        """
=======
        '''
>>>>>>> 6786b452
        # Make estimators into a tuple
        if isinstance(estimators, str):
            estimators = (estimators,)

        for estimator in estimators:
            if estimator not in (FEP_ESTIMATORS + TI_ESTIMATORS):
                msg = f"Estimator {estimator} is not available in {FEP_ESTIMATORS + TI_ESTIMATORS}."
                self.logger.error(msg)
                raise ValueError(msg)

        self.logger.info(f"Start running estimator: {','.join(estimators)}.")
        self.estimator = {}
        # Use unprocessed data if preprocess is not performed.
        if "TI" in estimators:
            if self.dHdl_sample_list is not None:
                dHdl = concat(self.dHdl_sample_list)
            else:
                dHdl = concat(self.dHdl_list)
                self.logger.warning("dHdl has not been preprocessed.")
            self.logger.info(f"A total {len(dHdl)} lines of dHdl is used.")

        if "BAR" in estimators or "MBAR" in estimators:
            if self.u_nk_sample_list is not None:
                u_nk = concat(self.u_nk_sample_list)
            else:
                u_nk = concat(self.u_nk_list)
                self.logger.warning("u_nk has not been preprocessed.")
            self.logger.info(f"A total {len(u_nk)} lines of u_nk is used.")

        for estimator in estimators:
            if estimator == "MBAR":
                self.logger.info("Run MBAR estimator.")
                self.estimator[estimator] = MBAR(**kwargs).fit(u_nk)
            elif estimator == "BAR":
                self.logger.info("Run BAR estimator.")
                self.estimator[estimator] = BAR(**kwargs).fit(u_nk)
            elif estimator == "TI":
                self.logger.info("Run TI estimator.")
                self.estimator[estimator] = TI(**kwargs).fit(dHdl)

    def generate_result(self):
        """Summarise the result into a dataframe.

        Returns
        -------
        DataFrame
            The DataFrame with convergence data. ::

                                      MBAR  MBAR_Error        BAR  BAR_Error         TI  TI_Error
                States 0 -- 1     0.065967    0.001293   0.066544   0.001661   0.066663  0.001675
                       1 -- 2     0.089774    0.001398   0.089303   0.002101   0.089566  0.002144
                       2 -- 3     0.132036    0.001638   0.132687   0.002990   0.133292  0.003055
                       3 -- 4     0.116494    0.001213   0.116348   0.002691   0.116845  0.002750
                       4 -- 5     0.105251    0.000980   0.106344   0.002337   0.106603  0.002362
                       5 -- 6     0.349320    0.002781   0.343399   0.006839   0.350568  0.007393
                       6 -- 7     0.402346    0.002767   0.391368   0.006641   0.395754  0.006961
                       7 -- 8     0.322284    0.002058   0.319395   0.005333   0.321542  0.005434
                       8 -- 9     0.434999    0.002683   0.425680   0.006823   0.430251  0.007155
                       9 -- 10    0.355672    0.002219   0.350564   0.005472   0.352745  0.005591
                       10 -- 11   3.574227    0.008744   3.513595   0.018711   3.514790  0.018078
                       11 -- 12   2.896685    0.009905   2.821760   0.017844   2.823210  0.018088
                       12 -- 13   2.223769    0.011229   2.188885   0.018438   2.189784  0.018478
                       13 -- 14   1.520978    0.012526   1.493598   0.019155   1.490070  0.019288
                       14 -- 15   0.911279    0.009527   0.894878   0.015023   0.896010  0.015140
                       15 -- 16   0.892365    0.010558   0.886706   0.015260   0.884698  0.015392
                       16 -- 17   1.737971    0.025315   1.720643   0.031416   1.741028  0.030624
                       17 -- 18   1.790706    0.025560   1.788112   0.029435   1.801695  0.029244
                       18 -- 19   1.998635    0.023340   2.007404   0.027447   2.019213  0.027096
                       19 -- 20   2.263475    0.020286   2.265322   0.025023   2.282040  0.024566
                       20 -- 21   2.565680    0.016695   2.561324   0.023611   2.552977  0.023753
                       21 -- 22   1.384094    0.007553   1.385837   0.011672   1.381999  0.011991
                       22 -- 23   1.428567    0.007504   1.422689   0.012524   1.416010  0.013012
                       23 -- 24   1.440581    0.008059   1.412517   0.013125   1.408267  0.013539
                       24 -- 25   1.411329    0.009022   1.419167   0.013356   1.411446  0.013795
                       25 -- 26   1.340320    0.010167   1.360679   0.015213   1.356953  0.015260
                       26 -- 27   1.243745    0.011239   1.245873   0.015711   1.248959  0.015762
                       27 -- 28   1.128429    0.012859   1.124554   0.016999   1.121892  0.016962
                       28 -- 29   1.010313    0.016442   1.005444   0.017692   1.019747  0.017257
                Stages coul      10.215658    0.033903  10.017838   0.041839  10.017854  0.048744
                       vdw       22.547489    0.098699  22.501150   0.060092  22.542936  0.106723
                       bonded     2.374144    0.014995   2.341631   0.005507   2.363828  0.021078
                       TOTAL     35.137291    0.103580  34.860619   0.087022  34.924618  0.119206

        Attributes
        ----------
        summary : Dataframe
            The summary of the free energy estimate.
        """

        # Write estimate
        self.logger.info("Summarise the estimate into a dataframe.")
        # Make the header name
        self.logger.info("Generate the row names.")
        estimator_names = list(self.estimator.keys())
        num_states = len(self.estimator[estimator_names[0]].states_)
        data_dict = {"name": [], "state": []}
        for i in range(num_states - 1):
            data_dict["name"].append(str(i) + " -- " + str(i + 1))
            data_dict["state"].append("States")

        try:
            u_nk = self.u_nk_list[0]
            stages = u_nk.reset_index("time").index.names
            self.logger.info("use the stage name from u_nk")
        except:
            dHdl = self.dHdl_list[0]
            stages = dHdl.reset_index("time").index.names
            self.logger.info("use the stage name from dHdl")

        for stage in stages:
            data_dict["name"].append(stage.split("-")[0])
            data_dict["state"].append("Stages")
        data_dict["name"].append("TOTAL")
        data_dict["state"].append("Stages")

        col_names = []
        for estimator_name, estimator in self.estimator.items():
            self.logger.info(f"Read the results from estimator {estimator_name}")

            # Do the unit conversion
            delta_f_ = estimator.delta_f_
            d_delta_f_ = estimator.d_delta_f_
            # Write the estimator header

            col_names.append(estimator_name)
            col_names.append(estimator_name + "_Error")
            data_dict[estimator_name] = []
            data_dict[estimator_name + "_Error"] = []
            for index in range(1, num_states):
                data_dict[estimator_name].append(delta_f_.iloc[index - 1, index])
                data_dict[estimator_name + "_Error"].append(
                    d_delta_f_.iloc[index - 1, index]
                )

            self.logger.info(
                f"Generate the staged result from estimator {estimator_name}"
            )
            for index, stage in enumerate(stages):
                if len(stages) == 1:
                    start = 0
                    end = len(estimator.states_) - 1
                else:
                    # Get the start and the end of the state
                    lambda_min = min([state[index] for state in estimator.states_])
                    lambda_max = max([state[index] for state in estimator.states_])
                    if lambda_min == lambda_max:
                        # Deal with the case where a certain lambda is used but
                        # not perturbed
                        start = 0
                        end = 0
                    else:
                        states = [state[index] for state in estimator.states_]
                        start = list(reversed(states)).index(lambda_min)
                        start = num_states - start - 1
                        end = states.index(lambda_max)
                self.logger.info(f"Stage {stage} is from state {start} to state {end}.")
                # This assumes that the indexes are sorted as the
                # preprocessing should sort the index of the df.
                result = delta_f_.iloc[start, end]
                if estimator_name != "BAR":
                    error = d_delta_f_.iloc[start, end]
                else:
                    error = np.sqrt(
                        sum(
                            [
                                d_delta_f_.iloc[start, start + 1] ** 2
                                for i in range(start, end + 1)
                            ]
                        )
                    )
                data_dict[estimator_name].append(result)
                data_dict[estimator_name + "_Error"].append(error)

            # Total result
            # This assumes that the indexes are sorted as the
            # preprocessing should sort the index of the df.
            result = delta_f_.iloc[0, -1]
            if estimator_name != "BAR":
                error = d_delta_f_.iloc[0, -1]
            else:
                error = np.sqrt(
                    sum([d_delta_f_.iloc[i, i + 1] ** 2 for i in range(num_states - 1)])
                )
            data_dict[estimator_name].append(result)
            data_dict[estimator_name + "_Error"].append(error)
        summary = pd.DataFrame.from_dict(data_dict)

        summary = summary.set_index(["state", "name"])
        # Make sure that the columns are in the right order
        summary = summary[col_names]
        # Remove the name of the index column to make it prettier
        summary.index.names = [None, None]

        summary.attrs = estimator.delta_f_.attrs
        converter = get_unit_converter(self.units)
        summary = converter(summary)
        self.summary = summary
        self.logger.info(f"Write results:\n{summary.to_string()}")
        return summary

    def plot_overlap_matrix(self, overlap="O_MBAR.pdf", ax=None):
        """Plot the overlap matrix for MBAR estimator using
        :func:`~alchemlyb.visualisation.plot_mbar_overlap_matrix`.

        Parameters
        ----------
        overlap : str
            The filename for the plot of overlap matrix. Default: 'O_MBAR.pdf'
        ax : matplotlib.axes.Axes
            Matplotlib axes object where the plot will be drawn on. If
            ``ax=None``, a new axes will be generated.

        Returns
        -------
        matplotlib.axes.Axes
            An axes with the overlap matrix drawn.
        """
        self.logger.info("Plot overlap matrix.")
        if "MBAR" in self.estimator:
            ax = plot_mbar_overlap_matrix(self.estimator["MBAR"].overlap_matrix, ax=ax)
            ax.figure.savefig(join(self.out, overlap))
            self.logger.info(f"Plot overlap matrix to {self.out} under {overlap}.")
            return ax
        else:
            self.logger.warning(
                "MBAR estimator not found. " "Overlap matrix not plotted."
            )

    def plot_ti_dhdl(self, dhdl_TI="dhdl_TI.pdf", labels=None, colors=None, ax=None):
        """Plot the dHdl for TI estimator using
        :func:`~alchemlyb.visualisation.plot_ti_dhdl`.

        Parameters
        ----------
        dhdl_TI : str
            The filename for the plot of TI dHdl. Default: 'dhdl_TI.pdf'
        labels : List
            list of labels for labelling all the alchemical transformations.
        colors : List
            list of colors for plotting all the alchemical transformations.
            Default: ['r', 'g', '#7F38EC', '#9F000F', 'b', 'y']
        ax : matplotlib.axes.Axes
            Matplotlib axes object where the plot will be drawn on. If ``ax=None``,
            a new axes will be generated.

        Returns
        -------
        matplotlib.axes.Axes
            An axes with the TI dhdl drawn.
        """
        self.logger.info("Plot TI dHdl.")
        if "TI" in self.estimator:
            ax = plot_ti_dhdl(
                self.estimator["TI"],
                units=self.units,
                labels=labels,
                colors=colors,
                ax=ax,
            )
            ax.figure.savefig(join(self.out, dhdl_TI))
            self.logger.info(f"Plot TI dHdl to {dhdl_TI} under {self.out}.")
            return ax
        else:
            raise ValueError("No TI data available in estimators.")

    def plot_dF_state(
        self,
        dF_state="dF_state.pdf",
        labels=None,
        colors=None,
        orientation="portrait",
        nb=10,
    ):
        """Plot the dF states using
        :func:`~alchemlyb.visualisation.plot_dF_state`.

        Parameters
        ----------
        dF_state : str
            The filename for the plot of dF states. Default: 'dF_state.pdf'
        labels : List
            list of labels for labelling different estimators.
        colors : List
            list of colors for plotting different estimators.
        orientation : string
            The orientation of the figure. Can be `portrait` or `landscape`
        nb : int
            Maximum number of dF states in one row in the `portrait` mode

        Returns
        -------
        matplotlib.figure.Figure
            An Figure with the dF states drawn.
        """
        self.logger.info("Plot dF states.")
        fig = plot_dF_state(
            self.estimator.values(),
            labels=labels,
            colors=colors,
            units=self.units,
            orientation=orientation,
            nb=nb,
        )
        fig.savefig(join(self.out, dF_state))
        self.logger.info(f"Plot dF state to {dF_state} under {self.out}.")
        return fig

    def check_convergence(
        self, forwrev, estimator="MBAR", dF_t="dF_t.pdf", ax=None, **kwargs
    ):
        """Compute the forward and backward convergence using
        :func:`~alchemlyb.convergence.forward_backward_convergence`and
        plot with
        :func:`~alchemlyb.visualisation.plot_convergence`.

        Parameters
        ----------
        forwrev : int
            Plot the free energy change as a function of time in both
            directions, with the specified number of points in the time plot.
            The number of time points (an integer) must be provided.
        estimator : {'TI', 'BAR', 'MBAR'}
            The estimator used for convergence analysis. Default: 'MBAR'
        dF_t : str
            The filename for the plot of convergence. Default: 'dF_t.pdf'
        ax : matplotlib.axes.Axes
            Matplotlib axes object where the plot will be drawn on. If ``ax=None``,
            a new axes will be generated.
        kwargs : dict
            Keyword arguments to be passed to the estimator.

        Attributes
        ----------
        convergence : DataFrame

        Returns
        -------
        matplotlib.axes.Axes
            An axes with the convergence drawn.

<<<<<<< HEAD
        Note
        -----
        :class:`~alchemlyb.estimators.AutoMBAR` is used when
        ``estimator='MBAR'``, supply ``method`` keyword to restore the behavior
        of :class:`~alchemlyb.estimators.MBAR`.
        (:code:`check_convergence(10, estimator='MBAR', method='adaptive')`)

        """
        self.logger.info("Start convergence analysis.")
        self.logger.info("Checking data availability.")
=======
        '''
        self.logger.info('Start convergence analysis.')
        self.logger.info('Checking data availability.')
>>>>>>> 6786b452

        if estimator in FEP_ESTIMATORS:
            if self.u_nk_sample_list is not None:
                u_nk_list = self.u_nk_sample_list
                self.logger.info("Subsampled u_nk is available.")
            else:
                if self.u_nk_list is not None:
                    u_nk_list = self.u_nk_list
                    self.logger.info(
                        "Subsampled u_nk not available, " "use original data instead."
                    )
                else:
                    msg = (
                        f"u_nk is needed for the f{estimator} estimator. "
                        f"If the dataset only has dHdl, "
                        f"run ABFE.check_convergence(estimator='TI') to "
                        f"use a TI estimator."
                    )
                    self.logger.error(msg)
                    raise ValueError(msg)
            convergence = forward_backward_convergence(
                u_nk_list, estimator=estimator, num=forwrev, **kwargs
            )
        elif estimator in TI_ESTIMATORS:
            self.logger.warning(
                "No valid FEP estimator or dataset found. " "Fallback to TI."
            )
            if self.dHdl_sample_list is not None:
                dHdl_list = self.dHdl_sample_list
                self.logger.info("Subsampled dHdl is available.")
            else:
                if self.dHdl_list is not None:
                    dHdl_list = self.dHdl_list
                    self.logger.info(
                        "Subsampled dHdl not available, " "use original data instead."
                    )
                else:
                    self.logger.error(f"dHdl is needed for the f{estimator} estimator.")
                    raise ValueError(f"dHdl is needed for the f{estimator} estimator.")
            convergence = forward_backward_convergence(
                dHdl_list, estimator=estimator, num=forwrev, **kwargs
            )
        else:
            msg = (
                f"Estimator {estimator} is not supported. Choose one from "
                f"{FEP_ESTIMATORS + TI_ESTIMATORS}."
            )
            self.logger.error(msg)
            raise ValueError(msg)

        self.convergence = get_unit_converter(self.units)(convergence)

        self.logger.info(f"Plot convergence analysis to {dF_t} under {self.out}.")

        ax = plot_convergence(self.convergence, units=self.units, ax=ax)
        ax.figure.savefig(join(self.out, dF_t))
        return ax<|MERGE_RESOLUTION|>--- conflicted
+++ resolved
@@ -8,20 +8,12 @@
 import pandas as pd
 
 from .base import WorkflowBase
-<<<<<<< HEAD
 from .. import __version__
 from .. import concat
 from ..convergence import forward_backward_convergence
 from ..estimators import AutoMBAR as MBAR
 from ..estimators import BAR, TI, FEP_ESTIMATORS, TI_ESTIMATORS
 from ..parsing import gmx, amber
-=======
-from ..parsing import gmx, amber
-from ..preprocessing.subsampling import decorrelate_dhdl, decorrelate_u_nk
-from ..estimators import MBAR, BAR, TI, FEP_ESTIMATORS, TI_ESTIMATORS
-from ..visualisation import (plot_mbar_overlap_matrix, plot_ti_dhdl,
-                             plot_dF_state, plot_convergence)
->>>>>>> 6786b452
 from ..postprocessors.units import get_unit_converter
 from ..preprocessing.subsampling import decorrelate_dhdl, decorrelate_u_nk
 from ..visualisation import (
@@ -403,18 +395,7 @@
             'MBAR']. Note that the estimators are in their original form where
             no unit conversion has been attempted.
 
-<<<<<<< HEAD
-        Note
-        -----
-        :class:`~alchemlyb.estimators.AutoMBAR` is used when
-        ``estimators='MBAR'``, supply ``method`` keyword to restore the
-        behavior of :class:`~alchemlyb.estimators.MBAR`.
-        (:code:`estimate(estimators='MBAR', method='adaptive')`)
-
-        """
-=======
         '''
->>>>>>> 6786b452
         # Make estimators into a tuple
         if isinstance(estimators, str):
             estimators = (estimators,)
@@ -755,22 +736,9 @@
         matplotlib.axes.Axes
             An axes with the convergence drawn.
 
-<<<<<<< HEAD
-        Note
-        -----
-        :class:`~alchemlyb.estimators.AutoMBAR` is used when
-        ``estimator='MBAR'``, supply ``method`` keyword to restore the behavior
-        of :class:`~alchemlyb.estimators.MBAR`.
-        (:code:`check_convergence(10, estimator='MBAR', method='adaptive')`)
-
-        """
-        self.logger.info("Start convergence analysis.")
-        self.logger.info("Checking data availability.")
-=======
         '''
         self.logger.info('Start convergence analysis.')
         self.logger.info('Checking data availability.')
->>>>>>> 6786b452
 
         if estimator in FEP_ESTIMATORS:
             if self.u_nk_sample_list is not None:
