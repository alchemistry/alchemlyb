import os
import warnings
from os.path import join
from pathlib import Path

import matplotlib.pyplot as plt
import numpy as np
import pandas as pd
from loguru import logger

from .base import WorkflowBase
from .. import concat
from ..convergence import forward_backward_convergence
from ..estimators import MBAR, BAR, TI, FEP_ESTIMATORS, TI_ESTIMATORS
from ..parsing import gmx, amber, parquet
from ..postprocessors.units import get_unit_converter
from ..preprocessing.subsampling import decorrelate_dhdl, decorrelate_u_nk
from ..visualisation import (
    plot_mbar_overlap_matrix,
    plot_ti_dhdl,
    plot_dF_state,
    plot_convergence,
)


class ABFE(WorkflowBase):
    """Workflow for absolute and relative binding free energy calculations.

    This workflow provides functionality similar to the ``alchemical-analysis.py`` script.
    It loads multiple input files from alchemical free energy calculations and computes the
    free energies between different alchemical windows using different estimators. It
    produces plots to aid in the assessment of convergence.

    Parameters
    ----------
    T : float
        Temperature in K.
    units : str
        The unit used for printing and plotting results. {'kcal/mol', 'kJ/mol',
        'kT'}. Default: 'kT'.
    software : str
        The software used for generating input (case-insensitive). {'GROMACS', 'AMBER', 'PARQUET'}.
        This option chooses the appropriate parser for the input file.
    dir : str
        Directory in which data files are stored. Default: os.path.curdir.
    prefix : str
        Prefix for datafile sets. This argument accepts regular expressions and
        the input files are searched using
        ``Path(dir).glob("**/" + prefix + "*" + suffix)``. Default: 'dhdl'.
    suffix : str
        Suffix for datafile sets. Default: 'xvg'.
    outdirectory : str
        Directory in which the output files produced by this script will be
        stored. Default: os.path.curdir.

    Attributes
    ----------
    logger : Logger
        The logging object.
    file_list : list
        The list of filenames sorted by the lambda state.


    .. versionadded:: 1.0.0
    .. versionchanged:: 2.0.1
        The `dir` argument expects a real directory without wildcards and wildcards will no longer
        work as expected. Use `prefix` to specify wildcard-based patterns to search under `dir`.
    .. versionchanged:: 2.1.0
        The serialised dataframe could be read via software='PARQUET'.
    """

    def __init__(
        self,
        T,
        units="kT",
        software="GROMACS",
        dir=os.path.curdir,
        prefix="dhdl",
        suffix="xvg",
        outdirectory=os.path.curdir,
    ):
        super().__init__(units, software, T, outdirectory)
        logger.info("Initialise Alchemlyb ABFE Workflow")
        self.update_units(units)
        logger.info(
            f"Finding files with prefix: {prefix}, suffix: "
            f"{suffix} under directory {dir} produced by "
            f"{software}"
        )
        reg_exp = "**/" + prefix + "*" + suffix
        if "*" in dir:
            warnings.warn(
                f"A real directory is expected in `dir`={dir}, wildcard expressions should be supplied to `prefix`."
            )
        if not Path(dir).is_dir():
            raise ValueError(f"The input directory `dir`={dir} is not a directory.")
        self.file_list = list(map(str, Path(dir).glob(reg_exp)))

        if len(self.file_list) == 0:
            raise ValueError(f"No file has been matched to {reg_exp}.")

        logger.info(f"Found {len(self.file_list)} xvg files.")
        logger.info("Unsorted file list: \n {}", "\n".join(self.file_list))

        if software == "GROMACS":
            logger.info(f"Using {software} parser to read the data.")
            self._extract_u_nk = gmx.extract_u_nk
            self._extract_dHdl = gmx.extract_dHdl
        elif software == "AMBER":
            self._extract_u_nk = amber.extract_u_nk
            self._extract_dHdl = amber.extract_dHdl
        elif software == "PARQUET":
            self._extract_u_nk = parquet.extract_u_nk
            self._extract_dHdl = parquet.extract_dHdl
        else:
            raise NotImplementedError(f"{software} parser not found.")

    def read(self, read_u_nk=True, read_dHdl=True):
        """Read the u_nk and dHdL data from the
        :attr:`~alchemlyb.workflows.ABFE.file_list`

        Parameters
        ----------
        read_u_nk : bool
            Whether to read the u_nk.
        read_dHdl : bool
            Whether to read the dHdl.

        Attributes
        ----------
        u_nk_list : list
            A list of :class:`pandas.DataFrame` of u_nk.
        dHdl_list : list
            A list of :class:`pandas.DataFrame` of dHdl.
        """
        self.u_nk_sample_list = None
        self.dHdl_sample_list = None

        u_nk_list = []
        dHdl_list = []
        for file in self.file_list:
            if read_u_nk:
                try:
                    u_nk = self._extract_u_nk(file, T=self.T)
                    logger.info(f"Reading {len(u_nk)} lines of u_nk from {file}")
                    u_nk_list.append(u_nk)
                except Exception as exc:
                    msg = f"Error reading u_nk from {file}."
                    logger.error(msg)
                    raise OSError(msg) from exc

            if read_dHdl:
                try:
                    dhdl = self._extract_dHdl(file, T=self.T)
                    logger.info(f"Reading {len(dhdl)} lines of dhdl from {file}")
                    dHdl_list.append(dhdl)
                except Exception as exc:
                    msg = f"Error reading dHdl from {file}."
                    logger.error(msg)
                    raise OSError(msg) from exc

        # Sort the files according to the state
        if read_u_nk:
            logger.info("Sort files according to the u_nk.")
            column_names = u_nk_list[0].columns.values.tolist()
            index_list = sorted(
                range(len(self.file_list)),
                key=lambda x: column_names.index(
                    u_nk_list[x].reset_index("time").index.values[0]
                ),
            )
        elif read_dHdl:
            logger.info("Sort files according to the dHdl.")
            index_list = sorted(
                range(len(self.file_list)),
                key=lambda x: dHdl_list[x].reset_index("time").index.values[0],
            )
        else:
            self.u_nk_list = []
            self.dHdl_list = []
            return

        self.file_list = [self.file_list[i] for i in index_list]
        logger.info("Sorted file list: \n{}", "\n".join(self.file_list))
        if read_u_nk:
            self.u_nk_list = [u_nk_list[i] for i in index_list]
        else:
            self.u_nk_list = []

        if read_dHdl:
            self.dHdl_list = [dHdl_list[i] for i in index_list]
        else:
            self.dHdl_list = []

    def run(
        self,
        skiptime=0,
        uncorr="dE",
        threshold=50,
        estimators=("MBAR", "BAR", "TI"),
        overlap="O_MBAR.pdf",
        breakdown=True,
        forwrev=None,
        *args,
        **kwargs,
    ):
        """The method for running the automatic analysis.

        Parameters
        ----------
        skiptime : float
            Discard data prior to this specified time as 'equilibration' data.
            Units are specified by the corresponding MD Engine. Default: 0.
        uncorr : str
            The observable to be used for the autocorrelation analysis; 'dE'.
        threshold : int
            Proceed with correlated samples if the number of uncorrelated samples is
            found to be less than this number. If 0 is given, the time series
            analysis will not be performed at all. Default: 50.
        estimators : str or list of str
            A list of the estimators to estimate the free energy with. Default:
            `('MBAR', 'BAR', 'TI')`.
        overlap : str
            The filename for the plot of overlap matrix. Default: 'O_MBAR.pdf'.
        breakdown : bool
            Plot the free energy differences evaluated for each pair of adjacent
            states for all methods, including the dH/dlambda curve for TI. Default:
            ``True``.
        forwrev : int
            Plot the free energy change as a function of time in both directions,
            with the specified number of points in the time plot. The number of time
            points (an integer) must be provided. Specify as ``None`` will not do
            the convergence analysis. Default: None. By default, 'MBAR'
            estimator will be used for convergence analysis, as it is
            usually the fastest converging method. If the dataset does not
            contain u_nk, please run
            meth:`~alchemlyb.workflows.ABFE.check_convergence` manually
            with estimator='TI'.

        Attributes
        ----------
        summary : Dataframe
            The summary of the free energy estimate.
        convergence : DataFrame
            The summary of the convergence results. See
            :func:`~alchemlyb.convergence.forward_backward_convergence` for
            further explanation.
        """
        use_FEP = False
        use_TI = False

        if estimators is not None:
            if isinstance(estimators, str):
                estimators = [
                    estimators,
                ]
            for estimator in estimators:
                if estimator in FEP_ESTIMATORS:
                    use_FEP = True
                elif estimator in TI_ESTIMATORS:
                    use_TI = True
                else:
                    msg = (
                        f"Estimator {estimator} is not supported. Choose one from "
                        f"{FEP_ESTIMATORS + TI_ESTIMATORS}."
                    )
                    logger.error(msg)
                    raise ValueError(msg)

            self.read(use_FEP, use_TI)

        if uncorr is not None:
            self.preprocess(skiptime=skiptime, uncorr=uncorr, threshold=threshold)
        if estimators is not None:
            self.estimate(estimators)
            self.generate_result()

        if overlap is not None and use_FEP:
            ax = self.plot_overlap_matrix(overlap)
            plt.close(ax.figure)

        if breakdown:
            if use_TI:
                ax = self.plot_ti_dhdl()
                plt.close(ax.figure)
            fig = self.plot_dF_state()
            plt.close(fig)
            fig = self.plot_dF_state(
                dF_state="dF_state_long.pdf", orientation="landscape"
            )
            plt.close(fig)

        if forwrev:
            ax = self.check_convergence(forwrev, estimator="MBAR", dF_t="dF_t.pdf")
            plt.close(ax.figure)

    def update_units(self, units=None):
        """Update the unit.

        Parameters
        ----------
        units : {'kcal/mol', 'kJ/mol', 'kT'}
            The unit used for printing and plotting results.

        """
        if units is not None:
            logger.info(f"Set unit to {units}.")
            self.units = units or None

    def preprocess(self, skiptime=0, uncorr="dE", threshold=50):
        """Preprocess the data by removing the equilibration time and
        decorrelate the date.

        Parameters
        ----------
        skiptime : float
            Discard data prior to this specified time as 'equilibration' data.
            Units are specified by the corresponding MD Engine. Default: 0.
        uncorr : str
            The observable to be used for the autocorrelation analysis; 'dE'.
        threshold : int
            Proceed with correlated samples if the number of uncorrelated
            samples is found to be less than this number. If 0 is given, the
            time series analysis will not be performed at all. Default: 50.

        Attributes
        ----------
        u_nk_sample_list : list
            The list of u_nk after decorrelation.
        dHdl_sample_list : list
            The list of dHdl after decorrelation.
        """
        logger.info(
            f"Start preprocessing with skiptime of {skiptime} "
            f"uncorrelation method of {uncorr} and threshold of "
            f"{threshold}"
        )
        if len(self.u_nk_list) > 0:
            logger.info(f"Processing the u_nk data set with skiptime of {skiptime}.")

            self.u_nk_sample_list = []
            for index, u_nk in enumerate(self.u_nk_list):
                # Find the starting frame

                u_nk = u_nk[u_nk.index.get_level_values("time") >= skiptime]
                subsample = decorrelate_u_nk(u_nk, uncorr, remove_burnin=True)

                if len(subsample) < threshold:
                    logger.warning(
                        f"Number of u_nk {len(subsample)} "
                        f"for state {index} is less than the "
                        f"threshold {threshold}."
                    )
                    logger.info(f"Take all the u_nk for state {index}.")
                    self.u_nk_sample_list.append(u_nk)
                else:
                    logger.info(
                        f"Take {len(subsample)} uncorrelated "
                        f"u_nk for state {index}."
                    )
                    self.u_nk_sample_list.append(subsample)
        else:
            logger.info("No u_nk data being subsampled")

        if len(self.dHdl_list) > 0:
            self.dHdl_sample_list = []
            for index, dHdl in enumerate(self.dHdl_list):
                dHdl = dHdl[dHdl.index.get_level_values("time") >= skiptime]
                subsample = decorrelate_dhdl(dHdl, remove_burnin=True)
                if len(subsample) < threshold:
                    logger.warning(
                        f"Number of dHdl {len(subsample)} for "
                        f"state {index} is less than the "
                        f"threshold {threshold}."
                    )
                    logger.info(f"Take all the dHdl for state {index}.")
                    self.dHdl_sample_list.append(dHdl)
                else:
                    logger.info(
                        f"Take {len(subsample)} uncorrelated "
                        f"dHdl for state {index}."
                    )
                    self.dHdl_sample_list.append(subsample)
        else:
            logger.info("No dHdl data being subsampled")

    def estimate(self, estimators=("MBAR", "BAR", "TI"), **kwargs):
        """Estimate the free energy using the selected estimator.

        Parameters
        ----------
        estimators : str or list of str
            A list of the estimators to estimate the free energy with. Default:
            ['TI', 'BAR', 'MBAR'].

        kwargs : dict
            Keyword arguments to be passed to the estimator.

        Attributes
        ----------
        estimator : dict
            The dictionary of estimators. The keys are in ['TI', 'BAR',
            'MBAR']. Note that the estimators are in their original form where
            no unit conversion has been attempted.

        .. versionchanged:: 2.1.0
        `n_bootstraps=50` is used for MBAR estimator.

        """
        # Make estimators into a tuple
        if isinstance(estimators, str):
            estimators = (estimators,)

        for estimator in estimators:
            if estimator not in (FEP_ESTIMATORS + TI_ESTIMATORS):
                msg = f"Estimator {estimator} is not available in {FEP_ESTIMATORS + TI_ESTIMATORS}."
                logger.error(msg)
                raise ValueError(msg)

        logger.info(f"Start running estimator: {','.join(estimators)}.")
        self.estimator = {}
        # Use unprocessed data if preprocess is not performed.
        if "TI" in estimators:
            if self.dHdl_sample_list is not None:
                dHdl = concat(self.dHdl_sample_list)
            else:
                dHdl = concat(self.dHdl_list)
                logger.warning("dHdl has not been preprocessed.")
            logger.info(f"A total {len(dHdl)} lines of dHdl is used.")

        if "BAR" in estimators or "MBAR" in estimators:
            if self.u_nk_sample_list is not None:
                u_nk = concat(self.u_nk_sample_list)
            else:
                u_nk = concat(self.u_nk_list)
                logger.warning("u_nk has not been preprocessed.")
            logger.info(f"A total {len(u_nk)} lines of u_nk is used.")

        for estimator in estimators:
            if estimator == "MBAR":
<<<<<<< HEAD
                self.logger.info("Run MBAR estimator.")
                self.logger.info(
                    "By default, n_bootstraps=50 is used to estimate the "
                    "MBAR error. Supply n_bootstraps=0 to use analytic error."
                )
                estimator_kwargs = {"n_bootstraps": 50, **kwargs}
                self.estimator[estimator] = MBAR(**estimator_kwargs).fit(u_nk)
=======
                logger.info("Run MBAR estimator.")
                self.estimator[estimator] = MBAR(**kwargs).fit(u_nk)
>>>>>>> ef74784b
            elif estimator == "BAR":
                logger.info("Run BAR estimator.")
                self.estimator[estimator] = BAR(**kwargs).fit(u_nk)
            elif estimator == "TI":
                logger.info("Run TI estimator.")
                self.estimator[estimator] = TI(**kwargs).fit(dHdl)

    def generate_result(self):
        """Summarise the result into a dataframe.

        Returns
        -------
        DataFrame
            The DataFrame with convergence data. ::

                                      MBAR  MBAR_Error        BAR  BAR_Error         TI  TI_Error
                States 0 -- 1     0.065967    0.001293   0.066544   0.001661   0.066663  0.001675
                       1 -- 2     0.089774    0.001398   0.089303   0.002101   0.089566  0.002144
                       2 -- 3     0.132036    0.001638   0.132687   0.002990   0.133292  0.003055
                       3 -- 4     0.116494    0.001213   0.116348   0.002691   0.116845  0.002750
                       4 -- 5     0.105251    0.000980   0.106344   0.002337   0.106603  0.002362
                       5 -- 6     0.349320    0.002781   0.343399   0.006839   0.350568  0.007393
                       6 -- 7     0.402346    0.002767   0.391368   0.006641   0.395754  0.006961
                       7 -- 8     0.322284    0.002058   0.319395   0.005333   0.321542  0.005434
                       8 -- 9     0.434999    0.002683   0.425680   0.006823   0.430251  0.007155
                       9 -- 10    0.355672    0.002219   0.350564   0.005472   0.352745  0.005591
                       10 -- 11   3.574227    0.008744   3.513595   0.018711   3.514790  0.018078
                       11 -- 12   2.896685    0.009905   2.821760   0.017844   2.823210  0.018088
                       12 -- 13   2.223769    0.011229   2.188885   0.018438   2.189784  0.018478
                       13 -- 14   1.520978    0.012526   1.493598   0.019155   1.490070  0.019288
                       14 -- 15   0.911279    0.009527   0.894878   0.015023   0.896010  0.015140
                       15 -- 16   0.892365    0.010558   0.886706   0.015260   0.884698  0.015392
                       16 -- 17   1.737971    0.025315   1.720643   0.031416   1.741028  0.030624
                       17 -- 18   1.790706    0.025560   1.788112   0.029435   1.801695  0.029244
                       18 -- 19   1.998635    0.023340   2.007404   0.027447   2.019213  0.027096
                       19 -- 20   2.263475    0.020286   2.265322   0.025023   2.282040  0.024566
                       20 -- 21   2.565680    0.016695   2.561324   0.023611   2.552977  0.023753
                       21 -- 22   1.384094    0.007553   1.385837   0.011672   1.381999  0.011991
                       22 -- 23   1.428567    0.007504   1.422689   0.012524   1.416010  0.013012
                       23 -- 24   1.440581    0.008059   1.412517   0.013125   1.408267  0.013539
                       24 -- 25   1.411329    0.009022   1.419167   0.013356   1.411446  0.013795
                       25 -- 26   1.340320    0.010167   1.360679   0.015213   1.356953  0.015260
                       26 -- 27   1.243745    0.011239   1.245873   0.015711   1.248959  0.015762
                       27 -- 28   1.128429    0.012859   1.124554   0.016999   1.121892  0.016962
                       28 -- 29   1.010313    0.016442   1.005444   0.017692   1.019747  0.017257
                Stages coul      10.215658    0.033903  10.017838   0.041839  10.017854  0.048744
                       vdw       22.547489    0.098699  22.501150   0.060092  22.542936  0.106723
                       bonded     2.374144    0.014995   2.341631   0.005507   2.363828  0.021078
                       TOTAL     35.137291    0.103580  34.860619   0.087022  34.924618  0.119206

        Attributes
        ----------
        summary : Dataframe
            The summary of the free energy estimate.
        """

        # Write estimate
        logger.info("Summarise the estimate into a dataframe.")
        # Make the header name
        logger.info("Generate the row names.")
        estimator_names = list(self.estimator.keys())
        num_states = len(self.estimator[estimator_names[0]].states_)
        data_dict = {"name": [], "state": []}
        for i in range(num_states - 1):
            data_dict["name"].append(str(i) + " -- " + str(i + 1))
            data_dict["state"].append("States")

        try:
            u_nk = self.u_nk_list[0]
            stages = u_nk.reset_index("time").index.names
            logger.info("use the stage name from u_nk")
        except:
            dHdl = self.dHdl_list[0]
            stages = dHdl.reset_index("time").index.names
            logger.info("use the stage name from dHdl")

        for stage in stages:
            data_dict["name"].append(stage.split("-")[0])
            data_dict["state"].append("Stages")
        data_dict["name"].append("TOTAL")
        data_dict["state"].append("Stages")

        col_names = []
        for estimator_name, estimator in self.estimator.items():
            logger.info(f"Read the results from estimator {estimator_name}")

            # Do the unit conversion
            delta_f_ = estimator.delta_f_
            d_delta_f_ = estimator.d_delta_f_
            # Write the estimator header

            col_names.append(estimator_name)
            col_names.append(estimator_name + "_Error")
            data_dict[estimator_name] = []
            data_dict[estimator_name + "_Error"] = []
            for index in range(1, num_states):
                data_dict[estimator_name].append(delta_f_.iloc[index - 1, index])
                data_dict[estimator_name + "_Error"].append(
                    d_delta_f_.iloc[index - 1, index]
                )

            logger.info(f"Generate the staged result from estimator {estimator_name}")
            for index, stage in enumerate(stages):
                if len(stages) == 1:
                    start = 0
                    end = len(estimator.states_) - 1
                else:
                    # Get the start and the end of the state
                    lambda_min = min([state[index] for state in estimator.states_])
                    lambda_max = max([state[index] for state in estimator.states_])
                    if lambda_min == lambda_max:
                        # Deal with the case where a certain lambda is used but
                        # not perturbed
                        start = 0
                        end = 0
                    else:
                        states = [state[index] for state in estimator.states_]
                        start = list(reversed(states)).index(lambda_min)
                        start = num_states - start - 1
                        end = states.index(lambda_max)
                logger.info(f"Stage {stage} is from state {start} to state {end}.")
                # This assumes that the indexes are sorted as the
                # preprocessing should sort the index of the df.
                result = delta_f_.iloc[start, end]
                if estimator_name != "BAR":
                    error = d_delta_f_.iloc[start, end]
                else:
                    error = np.sqrt(
                        sum(
                            [
                                d_delta_f_.iloc[start, start + 1] ** 2
                                for i in range(start, end + 1)
                            ]
                        )
                    )
                data_dict[estimator_name].append(result)
                data_dict[estimator_name + "_Error"].append(error)

            # Total result
            # This assumes that the indexes are sorted as the
            # preprocessing should sort the index of the df.
            result = delta_f_.iloc[0, -1]
            if estimator_name != "BAR":
                error = d_delta_f_.iloc[0, -1]
            else:
                error = np.sqrt(
                    sum([d_delta_f_.iloc[i, i + 1] ** 2 for i in range(num_states - 1)])
                )
            data_dict[estimator_name].append(result)
            data_dict[estimator_name + "_Error"].append(error)
        summary = pd.DataFrame.from_dict(data_dict)

        summary = summary.set_index(["state", "name"])
        # Make sure that the columns are in the right order
        summary = summary[col_names]
        # Remove the name of the index column to make it prettier
        summary.index.names = [None, None]

        summary.attrs = estimator.delta_f_.attrs
        converter = get_unit_converter(self.units)
        summary = converter(summary)
        self.summary = summary
        logger.info(f"Write results:\n{summary.to_string()}")
        return summary

    def plot_overlap_matrix(self, overlap="O_MBAR.pdf", ax=None):
        """Plot the overlap matrix for MBAR estimator using
        :func:`~alchemlyb.visualisation.plot_mbar_overlap_matrix`.

        Parameters
        ----------
        overlap : str
            The filename for the plot of overlap matrix. Default: 'O_MBAR.pdf'
        ax : matplotlib.axes.Axes
            Matplotlib axes object where the plot will be drawn on. If
            ``ax=None``, a new axes will be generated.

        Returns
        -------
        matplotlib.axes.Axes
            An axes with the overlap matrix drawn.
        """
        logger.info("Plot overlap matrix.")
        if "MBAR" in self.estimator:
            ax = plot_mbar_overlap_matrix(self.estimator["MBAR"].overlap_matrix, ax=ax)
            ax.figure.savefig(join(self.out, overlap))
            logger.info(f"Plot overlap matrix to {self.out} under {overlap}.")
            return ax
        else:
            logger.warning("MBAR estimator not found. " "Overlap matrix not plotted.")

    def plot_ti_dhdl(self, dhdl_TI="dhdl_TI.pdf", labels=None, colors=None, ax=None):
        """Plot the dHdl for TI estimator using
        :func:`~alchemlyb.visualisation.plot_ti_dhdl`.

        Parameters
        ----------
        dhdl_TI : str
            The filename for the plot of TI dHdl. Default: 'dhdl_TI.pdf'
        labels : List
            list of labels for labelling all the alchemical transformations.
        colors : List
            list of colors for plotting all the alchemical transformations.
            Default: ['r', 'g', '#7F38EC', '#9F000F', 'b', 'y']
        ax : matplotlib.axes.Axes
            Matplotlib axes object where the plot will be drawn on. If ``ax=None``,
            a new axes will be generated.

        Returns
        -------
        matplotlib.axes.Axes
            An axes with the TI dhdl drawn.
        """
        logger.info("Plot TI dHdl.")
        if "TI" in self.estimator:
            ax = plot_ti_dhdl(
                self.estimator["TI"],
                units=self.units,
                labels=labels,
                colors=colors,
                ax=ax,
            )
            ax.figure.savefig(join(self.out, dhdl_TI))
            logger.info(f"Plot TI dHdl to {dhdl_TI} under {self.out}.")
            return ax
        else:
            raise ValueError("No TI data available in estimators.")

    def plot_dF_state(
        self,
        dF_state="dF_state.pdf",
        labels=None,
        colors=None,
        orientation="portrait",
        nb=10,
    ):
        """Plot the dF states using
        :func:`~alchemlyb.visualisation.plot_dF_state`.

        Parameters
        ----------
        dF_state : str
            The filename for the plot of dF states. Default: 'dF_state.pdf'
        labels : List
            list of labels for labelling different estimators.
        colors : List
            list of colors for plotting different estimators.
        orientation : string
            The orientation of the figure. Can be `portrait` or `landscape`
        nb : int
            Maximum number of dF states in one row in the `portrait` mode

        Returns
        -------
        matplotlib.figure.Figure
            An Figure with the dF states drawn.
        """
        logger.info("Plot dF states.")
        fig = plot_dF_state(
            self.estimator.values(),
            labels=labels,
            colors=colors,
            units=self.units,
            orientation=orientation,
            nb=nb,
        )
        fig.savefig(join(self.out, dF_state))
        logger.info(f"Plot dF state to {dF_state} under {self.out}.")
        return fig

    def check_convergence(
        self, forwrev, estimator="MBAR", dF_t="dF_t.pdf", ax=None, **kwargs
    ):
        """Compute the forward and backward convergence using
        :func:`~alchemlyb.convergence.forward_backward_convergence`and
        plot with
        :func:`~alchemlyb.visualisation.plot_convergence`.

        Parameters
        ----------
        forwrev : int
            Plot the free energy change as a function of time in both
            directions, with the specified number of points in the time plot.
            The number of time points (an integer) must be provided.
        estimator : {'TI', 'BAR', 'MBAR'}
            The estimator used for convergence analysis. Default: 'MBAR'
        dF_t : str
            The filename for the plot of convergence. Default: 'dF_t.pdf'
        ax : matplotlib.axes.Axes
            Matplotlib axes object where the plot will be drawn on. If ``ax=None``,
            a new axes will be generated.
        kwargs : dict
            Keyword arguments to be passed to the estimator.

        Attributes
        ----------
        convergence : DataFrame

        Returns
        -------
        matplotlib.axes.Axes
            An axes with the convergence drawn.

        """
        logger.info("Start convergence analysis.")
        logger.info("Checking data availability.")

        if estimator in FEP_ESTIMATORS:
            if self.u_nk_sample_list is not None:
                u_nk_list = self.u_nk_sample_list
                logger.info("Subsampled u_nk is available.")
            else:
                if self.u_nk_list is not None:
                    u_nk_list = self.u_nk_list
                    logger.info(
                        "Subsampled u_nk not available, " "use original data instead."
                    )
                else:
                    msg = (
                        f"u_nk is needed for the f{estimator} estimator. "
                        f"If the dataset only has dHdl, "
                        f"run ABFE.check_convergence(estimator='TI') to "
                        f"use a TI estimator."
                    )
                    logger.error(msg)
                    raise ValueError(msg)
            convergence = forward_backward_convergence(
                u_nk_list, estimator=estimator, num=forwrev, **kwargs
            )
        elif estimator in TI_ESTIMATORS:
            logger.warning(
                "No valid FEP estimator or dataset found. " "Fallback to TI."
            )
            if self.dHdl_sample_list is not None:
                dHdl_list = self.dHdl_sample_list
                logger.info("Subsampled dHdl is available.")
            else:
                if self.dHdl_list is not None:
                    dHdl_list = self.dHdl_list
                    logger.info(
                        "Subsampled dHdl not available, " "use original data instead."
                    )
                else:
                    logger.error(f"dHdl is needed for the f{estimator} estimator.")
                    raise ValueError(f"dHdl is needed for the f{estimator} estimator.")
            convergence = forward_backward_convergence(
                dHdl_list, estimator=estimator, num=forwrev, **kwargs
            )
        else:
            msg = (
                f"Estimator {estimator} is not supported. Choose one from "
                f"{FEP_ESTIMATORS + TI_ESTIMATORS}."
            )
            logger.error(msg)
            raise ValueError(msg)

        self.convergence = get_unit_converter(self.units)(convergence)

        logger.info(f"Plot convergence analysis to {dF_t} under {self.out}.")

        ax = plot_convergence(self.convergence, units=self.units, ax=ax)
        ax.figure.savefig(join(self.out, dF_t))
        return ax<|MERGE_RESOLUTION|>--- conflicted
+++ resolved
@@ -438,18 +438,8 @@
 
         for estimator in estimators:
             if estimator == "MBAR":
-<<<<<<< HEAD
-                self.logger.info("Run MBAR estimator.")
-                self.logger.info(
-                    "By default, n_bootstraps=50 is used to estimate the "
-                    "MBAR error. Supply n_bootstraps=0 to use analytic error."
-                )
-                estimator_kwargs = {"n_bootstraps": 50, **kwargs}
-                self.estimator[estimator] = MBAR(**estimator_kwargs).fit(u_nk)
-=======
                 logger.info("Run MBAR estimator.")
                 self.estimator[estimator] = MBAR(**kwargs).fit(u_nk)
->>>>>>> ef74784b
             elif estimator == "BAR":
                 logger.info("Run BAR estimator.")
                 self.estimator[estimator] = BAR(**kwargs).fit(u_nk)
