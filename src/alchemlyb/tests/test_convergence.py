import pytest

from alchemtest.gmx import load_benzene
from alchemlyb.parsing import gmx
from alchemlyb.convergence import forward_backward_convergence

@pytest.fixture()
def gmx_benzene():
    dataset = load_benzene()
    return [gmx.extract_dHdl(dhdl, T=300) for dhdl in dataset['data']['Coulomb']], \
           [gmx.extract_u_nk(dhdl, T=300) for dhdl in dataset['data']['Coulomb']]

def test_convergence_ti(gmx_benzene):
    dHdl, u_nk = gmx_benzene
    convergence = forward_backward_convergence(dHdl, 'TI')
    assert convergence.shape == (10, 5)

<<<<<<< HEAD
    assert convergence.loc[0, 'Forward'] == pytest.approx(3.07, 0.01)
    assert convergence.loc[0, 'Backward'] == pytest.approx(3.11, 0.01)
    assert convergence.loc[9, 'Forward'] == pytest.approx(3.09, 0.01)
    assert convergence.loc[9, 'Backward'] == pytest.approx(3.09, 0.01)
=======
def test_convergence_mbar(gmx_benzene):
    dHdl, u_nk = gmx_benzene
    convergence = forward_backward_convergence(u_nk, 'MBAR')
    assert convergence.shape == (10, 5)
    assert convergence.iloc[0, 0] == pytest.approx(3.02, 0.01)
    assert convergence.iloc[0, 2] == pytest.approx(3.06, 0.01)
    assert convergence.iloc[-1, 0] == pytest.approx(3.05, 0.01)
    assert convergence.iloc[-1, 2] == pytest.approx(3.04, 0.01)

def test_convergence_autombar(gmx_benzene):
    dHdl, u_nk = gmx_benzene
    convergence = forward_backward_convergence(u_nk, 'MBAR')
    assert convergence.shape == (10, 5)
    assert convergence.iloc[0, 0] == pytest.approx(3.02, 0.01)
    assert convergence.iloc[0, 2] == pytest.approx(3.06, 0.01)
    assert convergence.iloc[-1, 0] == pytest.approx(3.05, 0.01)
    assert convergence.iloc[-1, 2] == pytest.approx(3.04, 0.01)
>>>>>>> b9497852

@pytest.mark.parametrize('estimator', ('MBAR', 'AutoMBAR', 'BAR'))
def test_convergence_fep(gmx_benzene, estimator):
    dHdl, u_nk = gmx_benzene
    convergence = forward_backward_convergence(u_nk, estimator)
    assert convergence.shape == (10, 5)
    assert convergence.loc[0, 'Forward'] == pytest.approx(3.02, 0.01)
    assert convergence.loc[0, 'Backward'] == pytest.approx(3.06, 0.01)
    assert convergence.loc[9, 'Forward'] == pytest.approx(3.05, 0.01)
    assert convergence.loc[9, 'Backward'] == pytest.approx(3.04, 0.01)

def test_convergence_wrong_estimator(gmx_benzene):
    dHdl, u_nk = gmx_benzene
    with pytest.raises(ValueError, match="is not available in"):
        forward_backward_convergence(u_nk, 'WWW')

def test_convergence_wrong_cases(gmx_benzene):
    dHdl, u_nk = gmx_benzene
    with pytest.warns(DeprecationWarning, match="Using lower-case strings for"):
        forward_backward_convergence(u_nk, 'mbar')

def test_convergence_method(gmx_benzene):
    dHdl, u_nk = gmx_benzene
    convergence = forward_backward_convergence(u_nk, 'MBAR', num=2, method='adaptive')
    assert len(convergence) == 2<|MERGE_RESOLUTION|>--- conflicted
+++ resolved
@@ -15,33 +15,12 @@
     convergence = forward_backward_convergence(dHdl, 'TI')
     assert convergence.shape == (10, 5)
 
-<<<<<<< HEAD
     assert convergence.loc[0, 'Forward'] == pytest.approx(3.07, 0.01)
     assert convergence.loc[0, 'Backward'] == pytest.approx(3.11, 0.01)
     assert convergence.loc[9, 'Forward'] == pytest.approx(3.09, 0.01)
     assert convergence.loc[9, 'Backward'] == pytest.approx(3.09, 0.01)
-=======
-def test_convergence_mbar(gmx_benzene):
-    dHdl, u_nk = gmx_benzene
-    convergence = forward_backward_convergence(u_nk, 'MBAR')
-    assert convergence.shape == (10, 5)
-    assert convergence.iloc[0, 0] == pytest.approx(3.02, 0.01)
-    assert convergence.iloc[0, 2] == pytest.approx(3.06, 0.01)
-    assert convergence.iloc[-1, 0] == pytest.approx(3.05, 0.01)
-    assert convergence.iloc[-1, 2] == pytest.approx(3.04, 0.01)
 
-def test_convergence_autombar(gmx_benzene):
-    dHdl, u_nk = gmx_benzene
-    convergence = forward_backward_convergence(u_nk, 'MBAR')
-    assert convergence.shape == (10, 5)
-    assert convergence.iloc[0, 0] == pytest.approx(3.02, 0.01)
-    assert convergence.iloc[0, 2] == pytest.approx(3.06, 0.01)
-    assert convergence.iloc[-1, 0] == pytest.approx(3.05, 0.01)
-    assert convergence.iloc[-1, 2] == pytest.approx(3.04, 0.01)
->>>>>>> b9497852
-
-@pytest.mark.parametrize('estimator', ('MBAR', 'AutoMBAR', 'BAR'))
-def test_convergence_fep(gmx_benzene, estimator):
+def test_convergence_fep(gmx_benzene):
     dHdl, u_nk = gmx_benzene
     convergence = forward_backward_convergence(u_nk, estimator)
     assert convergence.shape == (10, 5)
