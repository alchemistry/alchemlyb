import numpy as np
import pandas as pd
import pytest
<<<<<<< HEAD
from alchemtest.gmx import load_benzene
=======
>>>>>>> e950af24

from alchemlyb.convergence import forward_backward_convergence, fwdrev_cumavg_Rc, A_c
from alchemlyb.convergence.convergence import _cummean
from alchemlyb.parsing import gmx


<<<<<<< HEAD
@pytest.fixture()
def gmx_benzene():
    dataset = load_benzene()
    return [gmx.extract_dHdl(dhdl, T=300) for dhdl in dataset["data"]["Coulomb"]], [
        gmx.extract_u_nk(dhdl, T=300) for dhdl in dataset["data"]["Coulomb"]
    ]


def test_convergence_ti(gmx_benzene):
    dHdl, u_nk = gmx_benzene
    convergence = forward_backward_convergence(dHdl, "TI")
=======
def test_convergence_ti(gmx_benzene_Coulomb_dHdl):
    convergence = forward_backward_convergence(gmx_benzene_Coulomb_dHdl, "TI")
>>>>>>> e950af24
    assert convergence.shape == (10, 5)

    assert convergence.loc[0, "Forward"] == pytest.approx(3.07, 0.01)
    assert convergence.loc[0, "Backward"] == pytest.approx(3.11, 0.01)
    assert convergence.loc[9, "Forward"] == pytest.approx(3.09, 0.01)
    assert convergence.loc[9, "Backward"] == pytest.approx(3.09, 0.01)


@pytest.mark.parametrize("estimator", ["MBAR", "BAR"])
<<<<<<< HEAD
def test_convergence_fep(gmx_benzene, estimator):
    dHdl, u_nk = gmx_benzene
    convergence = forward_backward_convergence(u_nk, estimator)
=======
def test_convergence_fep(gmx_benzene_Coulomb_u_nk, estimator):
    convergence = forward_backward_convergence(gmx_benzene_Coulomb_u_nk, estimator)
>>>>>>> e950af24
    assert convergence.shape == (10, 5)
    assert convergence.loc[0, "Forward"] == pytest.approx(3.02, 0.01)
    assert convergence.loc[0, "Backward"] == pytest.approx(3.06, 0.01)
    assert convergence.loc[9, "Forward"] == pytest.approx(3.05, 0.01)
    assert convergence.loc[9, "Backward"] == pytest.approx(3.04, 0.01)
<<<<<<< HEAD

=======
>>>>>>> e950af24


def test_convergence_wrong_estimator(gmx_benzene_Coulomb_dHdl):
    with pytest.raises(ValueError, match="is not available in"):
<<<<<<< HEAD
        forward_backward_convergence(u_nk, "WWW")
=======
        forward_backward_convergence(gmx_benzene_Coulomb_dHdl, "WWW")
>>>>>>> e950af24


def test_convergence_wrong_cases(gmx_benzene_Coulomb_u_nk):
    with pytest.warns(DeprecationWarning, match="Using lower-case strings for"):
<<<<<<< HEAD
        forward_backward_convergence(u_nk, "mbar")


def test_convergence_method(gmx_benzene):
    dHdl, u_nk = gmx_benzene
    convergence = forward_backward_convergence(u_nk, "MBAR", num=2, method="adaptive")
=======
        forward_backward_convergence(gmx_benzene_Coulomb_u_nk, "mbar")


def test_convergence_method(gmx_benzene_Coulomb_u_nk):
    convergence = forward_backward_convergence(
        gmx_benzene_Coulomb_u_nk, "MBAR", num=2, method="adaptive"
    )
>>>>>>> e950af24
    assert len(convergence) == 2


def test_cummean_short():
    """Test the case where the input is shorter than the expected output"""
    value = _cummean(np.empty(10), 100)
    assert len(value) == 10


def test_cummean_long():
    """Test the case where the input is longer than the expected output"""
    value = _cummean(np.empty(20), 10)
    assert len(value) == 10


def test_cummean_long_none_integter():
    """Test the case where the input is not a integer multiple of the expected output"""
    value = _cummean(np.empty(25), 10)
    assert len(value) == 10


def test_R_c_converged():
<<<<<<< HEAD
    data = pd.Series(
        data=[
            0,
        ]
        * 100
    )
=======
    data = pd.Series(data=[0] * 100)
>>>>>>> e950af24
    data.attrs["temperature"] = 310
    data.attrs["energy_unit"] = "kcal/mol"
    value, running_average = fwdrev_cumavg_Rc(data)
    np.testing.assert_allclose(value, 0.0)


def test_R_c_notconverged():
    data = pd.Series(data=range(21))
    data.attrs["temperature"] = 310
    data.attrs["energy_unit"] = "kcal/mol"
    value, running_average = fwdrev_cumavg_Rc(data, tol=0.1, precision=0.05)
    np.testing.assert_allclose(value, 1.0)


def test_R_c_real():
<<<<<<< HEAD
    data = pd.Series(
        data=np.hstack(
            (
                range(10),
                [
                    4.5,
                ]
                * 10,
            )
        )
    )
=======
    data = pd.Series(data=np.hstack((range(10), [4.5] * 10)))
>>>>>>> e950af24
    data.attrs["temperature"] = 310
    data.attrs["energy_unit"] = "kcal/mol"
    value, running_average = fwdrev_cumavg_Rc(data, tol=2.0)
    np.testing.assert_allclose(value, 0.35)


def test_A_c_real():
<<<<<<< HEAD
    data = pd.Series(
        data=np.hstack(
            (
                range(10),
                [
                    4.5,
                ]
                * 10,
            )
        )
    )
    data.attrs["temperature"] = 310
    data.attrs["energy_unit"] = "kcal/mol"
    value = A_c(
        [
            data,
        ]
        * 2,
        tol=2.0,
    )
=======
    data = pd.Series(data=np.hstack((range(10), [4.5] * 10)))
    data.attrs["temperature"] = 310
    data.attrs["energy_unit"] = "kcal/mol"
    value = A_c([data] * 2, tol=2.0)
>>>>>>> e950af24
    np.testing.assert_allclose(value, 0.65)<|MERGE_RESOLUTION|>--- conflicted
+++ resolved
@@ -1,32 +1,15 @@
 import numpy as np
 import pandas as pd
 import pytest
-<<<<<<< HEAD
 from alchemtest.gmx import load_benzene
-=======
->>>>>>> e950af24
 
 from alchemlyb.convergence import forward_backward_convergence, fwdrev_cumavg_Rc, A_c
 from alchemlyb.convergence.convergence import _cummean
 from alchemlyb.parsing import gmx
 
 
-<<<<<<< HEAD
-@pytest.fixture()
-def gmx_benzene():
-    dataset = load_benzene()
-    return [gmx.extract_dHdl(dhdl, T=300) for dhdl in dataset["data"]["Coulomb"]], [
-        gmx.extract_u_nk(dhdl, T=300) for dhdl in dataset["data"]["Coulomb"]
-    ]
-
-
-def test_convergence_ti(gmx_benzene):
-    dHdl, u_nk = gmx_benzene
-    convergence = forward_backward_convergence(dHdl, "TI")
-=======
 def test_convergence_ti(gmx_benzene_Coulomb_dHdl):
     convergence = forward_backward_convergence(gmx_benzene_Coulomb_dHdl, "TI")
->>>>>>> e950af24
     assert convergence.shape == (10, 5)
 
     assert convergence.loc[0, "Forward"] == pytest.approx(3.07, 0.01)
@@ -36,44 +19,22 @@
 
 
 @pytest.mark.parametrize("estimator", ["MBAR", "BAR"])
-<<<<<<< HEAD
-def test_convergence_fep(gmx_benzene, estimator):
-    dHdl, u_nk = gmx_benzene
-    convergence = forward_backward_convergence(u_nk, estimator)
-=======
 def test_convergence_fep(gmx_benzene_Coulomb_u_nk, estimator):
     convergence = forward_backward_convergence(gmx_benzene_Coulomb_u_nk, estimator)
->>>>>>> e950af24
     assert convergence.shape == (10, 5)
     assert convergence.loc[0, "Forward"] == pytest.approx(3.02, 0.01)
     assert convergence.loc[0, "Backward"] == pytest.approx(3.06, 0.01)
     assert convergence.loc[9, "Forward"] == pytest.approx(3.05, 0.01)
     assert convergence.loc[9, "Backward"] == pytest.approx(3.04, 0.01)
-<<<<<<< HEAD
-
-=======
->>>>>>> e950af24
 
 
 def test_convergence_wrong_estimator(gmx_benzene_Coulomb_dHdl):
     with pytest.raises(ValueError, match="is not available in"):
-<<<<<<< HEAD
-        forward_backward_convergence(u_nk, "WWW")
-=======
         forward_backward_convergence(gmx_benzene_Coulomb_dHdl, "WWW")
->>>>>>> e950af24
 
 
 def test_convergence_wrong_cases(gmx_benzene_Coulomb_u_nk):
     with pytest.warns(DeprecationWarning, match="Using lower-case strings for"):
-<<<<<<< HEAD
-        forward_backward_convergence(u_nk, "mbar")
-
-
-def test_convergence_method(gmx_benzene):
-    dHdl, u_nk = gmx_benzene
-    convergence = forward_backward_convergence(u_nk, "MBAR", num=2, method="adaptive")
-=======
         forward_backward_convergence(gmx_benzene_Coulomb_u_nk, "mbar")
 
 
@@ -81,7 +42,6 @@
     convergence = forward_backward_convergence(
         gmx_benzene_Coulomb_u_nk, "MBAR", num=2, method="adaptive"
     )
->>>>>>> e950af24
     assert len(convergence) == 2
 
 
@@ -104,16 +64,7 @@
 
 
 def test_R_c_converged():
-<<<<<<< HEAD
-    data = pd.Series(
-        data=[
-            0,
-        ]
-        * 100
-    )
-=======
     data = pd.Series(data=[0] * 100)
->>>>>>> e950af24
     data.attrs["temperature"] = 310
     data.attrs["energy_unit"] = "kcal/mol"
     value, running_average = fwdrev_cumavg_Rc(data)
@@ -129,21 +80,7 @@
 
 
 def test_R_c_real():
-<<<<<<< HEAD
-    data = pd.Series(
-        data=np.hstack(
-            (
-                range(10),
-                [
-                    4.5,
-                ]
-                * 10,
-            )
-        )
-    )
-=======
     data = pd.Series(data=np.hstack((range(10), [4.5] * 10)))
->>>>>>> e950af24
     data.attrs["temperature"] = 310
     data.attrs["energy_unit"] = "kcal/mol"
     value, running_average = fwdrev_cumavg_Rc(data, tol=2.0)
@@ -151,31 +88,8 @@
 
 
 def test_A_c_real():
-<<<<<<< HEAD
-    data = pd.Series(
-        data=np.hstack(
-            (
-                range(10),
-                [
-                    4.5,
-                ]
-                * 10,
-            )
-        )
-    )
-    data.attrs["temperature"] = 310
-    data.attrs["energy_unit"] = "kcal/mol"
-    value = A_c(
-        [
-            data,
-        ]
-        * 2,
-        tol=2.0,
-    )
-=======
     data = pd.Series(data=np.hstack((range(10), [4.5] * 10)))
     data.attrs["temperature"] = 310
     data.attrs["energy_unit"] = "kcal/mol"
     value = A_c([data] * 2, tol=2.0)
->>>>>>> e950af24
     np.testing.assert_allclose(value, 0.65)