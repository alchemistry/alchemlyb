--- conflicted
+++ resolved
@@ -6,127 +6,7 @@
 from alchemtest.generic import load_MBAR_BGFS
 
 import alchemlyb
-<<<<<<< HEAD
 from alchemlyb.estimators import MBAR, BAR, AutoMBAR
-=======
-from alchemlyb.parsing import gmx, amber, namd, gomc
-from alchemlyb.estimators import MBAR, BAR
-import alchemtest.gmx
-import alchemtest.amber
-import alchemtest.gomc
-import alchemtest.namd
-from alchemtest.gmx import load_benzene, load_ABFE
-from alchemlyb.parsing.gmx import extract_u_nk
-from alchemtest.generic import load_MBAR_BGFS
-
-def gmx_benzene_coul_u_nk():
-    dataset = alchemtest.gmx.load_benzene()
-
-    u_nk = alchemlyb.concat([gmx.extract_u_nk(filename, T=300)
-                      for filename in dataset['data']['Coulomb']])
-
-    return u_nk
-
-def gmx_benzene_vdw_u_nk():
-    dataset = alchemtest.gmx.load_benzene()
-
-    u_nk = alchemlyb.concat([gmx.extract_u_nk(filename, T=300)
-                      for filename in dataset['data']['VDW']])
-
-    return u_nk
-
-def gmx_expanded_ensemble_case_1():
-    dataset = alchemtest.gmx.load_expanded_ensemble_case_1()
-
-    u_nk = alchemlyb.concat([gmx.extract_u_nk(filename, T=300, filter=False)
-                      for filename in dataset['data']['AllStates']])
-
-    return u_nk
-
-def gmx_expanded_ensemble_case_2():
-    dataset = alchemtest.gmx.load_expanded_ensemble_case_2()
-
-    u_nk = alchemlyb.concat([gmx.extract_u_nk(filename, T=300, filter=False)
-                      for filename in dataset['data']['AllStates']])
-
-    return u_nk
-
-def gmx_expanded_ensemble_case_3():
-    dataset = alchemtest.gmx.load_expanded_ensemble_case_3()
-
-    u_nk = alchemlyb.concat([gmx.extract_u_nk(filename, T=300, filter=False)
-                      for filename in dataset['data']['AllStates']])
-
-    return u_nk
-
-def gmx_water_particle_with_total_energy():
-    dataset = alchemtest.gmx.load_water_particle_with_total_energy()
-
-    u_nk = alchemlyb.concat([gmx.extract_u_nk(filename, T=300)
-                      for filename in dataset['data']['AllStates']])
-
-    return u_nk
-
-def gmx_water_particle_with_potential_energy():
-    dataset = alchemtest.gmx.load_water_particle_with_potential_energy()
-
-    u_nk = alchemlyb.concat([gmx.extract_u_nk(filename, T=300)
-                      for filename in dataset['data']['AllStates']])
-
-    return u_nk
-
-def gmx_water_particle_without_energy():
-    dataset = alchemtest.gmx.load_water_particle_without_energy()
-
-    u_nk = alchemlyb.concat([gmx.extract_u_nk(filename, T=300)
-                      for filename in dataset['data']['AllStates']])
-
-    return u_nk
-
-def amber_bace_example_complex_vdw():
-    dataset = alchemtest.amber.load_bace_example()
-
-    u_nk = alchemlyb.concat([amber.extract_u_nk(filename, T=298.0)
-                      for filename in dataset['data']['complex']['vdw']])
-    return u_nk
-
-def gomc_benzene_u_nk():
-    dataset = alchemtest.gomc.load_benzene()
-
-    u_nk = alchemlyb.concat([gomc.extract_u_nk(filename, T=298)
-                      for filename in dataset['data']])
-
-    return u_nk
-
-def namd_tyr2ala():
-    dataset = alchemtest.namd.load_tyr2ala()
-    u_nk1 = namd.extract_u_nk(dataset['data']['forward'][0], T=300)
-    u_nk2 = namd.extract_u_nk(dataset['data']['backward'][0], T=300)
-
-    # combine dataframes of fwd and rev directions
-    u_nk1[u_nk1.isna()] = u_nk2
-    u_nk = u_nk1.sort_index(level=u_nk1.index.names[1:])
-
-    return u_nk
-
-def namd_idws():
-    dataset = alchemtest.namd.load_idws()
-    u_nk = namd.extract_u_nk(dataset['data']['forward'], T=300)
-
-    return u_nk
-
-def namd_idws_restarted():
-    dataset = alchemtest.namd.load_restarted()
-    u_nk = namd.extract_u_nk(dataset['data']['both'], T=300)
-
-    return u_nk
-
-def namd_idws_restarted_reversed():
-    dataset = alchemtest.namd.load_restarted_reversed()
-    u_nk = namd.extract_u_nk(dataset['data']['both'], T=300)
-
-    return u_nk
->>>>>>> 6786b452
 
 
 class FEPestimatorMixin:
@@ -170,35 +50,6 @@
 
     def test_mbar(self, X_delta_f):
         self.compare_delta_f(X_delta_f)
-
-<<<<<<< HEAD
-
-class TestAutoMBAR(TestMBAR):
-    cls = AutoMBAR
-
-
-class TestMBAR_fail:
-    def test_failback_adaptive(self, gmx_ABFE_complex_n_uk):
-        # The hybr will fail on this while adaptive will work
-        mbar = AutoMBAR().fit(
-            alchemlyb.concat([n_uk[:2] for n_uk in gmx_ABFE_complex_n_uk])
-        )
-        assert np.isclose(
-            mbar.d_delta_f_[(0.0, 0.0, 0.0)][(1.0, 1.0, 1.0)], 1.76832, 0.1
-        )
-
-
-def test_AutoMBAR_BGFS():
-    # A case where only BFGS would work
-    mbar = AutoMBAR()
-    u_nk = np.load(load_MBAR_BGFS()["data"]["u_nk"])
-    N_k = np.load(load_MBAR_BGFS()["data"]["N_k"])
-    solver_options = {"maximum_iterations": 10000, "verbose": False}
-    solver_protocol = {"method": None, "options": solver_options}
-    mbar, out = mbar._do_MBAR(u_nk.T, N_k, solver_protocol)
-    assert np.isclose(out[0][1][0], 12.552409, 0.1)
-=======
->>>>>>> 6786b452
 
 
 class TestBAR(FEPestimatorMixin):
