--- conflicted
+++ resolved
@@ -6,14 +6,8 @@
 import numpy as np
 import pandas as pd
 
-<<<<<<< HEAD
 from alchemlyb.parsing import gmx, amber, namd, gomc
-from alchemlyb.estimators import MBAR
-from alchemlyb.estimators import BAR
-=======
-from alchemlyb.parsing import gmx, amber, namd
 from alchemlyb.estimators import MBAR, BAR
->>>>>>> d3ea8580
 import alchemtest.gmx
 import alchemtest.amber
 import alchemtest.gomc
