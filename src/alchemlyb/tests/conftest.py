--- conflicted
+++ resolved
@@ -3,12 +3,8 @@
 concat should be done at local level."""
 
 import pytest
-<<<<<<< HEAD
+from _pytest.logging import LogCaptureFixture
 from alchemtest.amber import load_bace_example, load_simplesolvated, load_tyk2_example
-=======
-from _pytest.logging import LogCaptureFixture
-from alchemtest.amber import load_bace_example, load_simplesolvated
->>>>>>> ae7f40b8
 from alchemtest.gmx import (
     load_benzene,
     load_ethanol,
