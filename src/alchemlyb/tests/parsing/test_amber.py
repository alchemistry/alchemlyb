--- conflicted
+++ resolved
@@ -2,11 +2,7 @@
 
 """
 import pytest
-<<<<<<< HEAD
-from numpy import isclose 
-=======
 from numpy import isclose
->>>>>>> 3254db83
 
 from alchemlyb.parsing.amber import extract_dHdl
 from alchemlyb.parsing.amber import extract_u_nk
@@ -16,31 +12,10 @@
 from alchemtest.amber import load_invalidfiles
 from alchemtest.amber import load_bace_example
 from alchemtest.amber import load_bace_improper
-from alchemtest.amber import load_single_u_nk_file
-from alchemtest.amber import load_single_dHdl_file
-# pylint: disable=missing-function-docstring, invalid-name, bare-except
-
-<<<<<<< HEAD
-@pytest.fixture(scope="module",
-                params=[filename for filename in load_invalidfiles()['data'][0]])
-=======
-@pytest.mark.parametrize("filename", load_single_dHdl_file())
-def test_dHdl_time_reading(filename, first_time=22.0, last_time=1020.0):
-    dHdl = extract_dHdl(filename, T=500)
-    assert isclose(dHdl.index.values[0][0], first_time)
-    assert isclose(dHdl.index.values[-1][0], last_time)
-
-
-@pytest.mark.parametrize("filename", load_single_u_nk_file())
-def test_u_nk_time_reading(filename, first_time=22.0, last_time=1020.0):
-    u_nk = extract_u_nk(filename, T=500)
-    assert isclose(u_nk.index.values[0][0], first_time)
-    assert isclose(u_nk.index.values[-1][0], last_time)
 
 
 @pytest.fixture(
     scope="module", params=list(load_invalidfiles()['data'][0]))
->>>>>>> 3254db83
 def invalid_file(request):
     return request.param
 
@@ -67,23 +42,11 @@
                           for filename in leg])
 def test_dHdl(filename, names=('time', 'lambdas'), shape=(500, 1)):
     """Test that dHdl has the correct form when extracted from files."""
-<<<<<<< HEAD
-    dHdl = extract_dHdl(filename, T=300)
-=======
     dHdl = extract_dHdl(filename, T=298.0)
 
->>>>>>> 3254db83
     assert dHdl.index.names == names
     assert dHdl.shape == shape
 
-@pytest.mark.parametrize("filename",
-                         [filename
-                          for leg in load_simplesolvated()['data'].values()
-                          for filename in leg])
-def test_dHdl_time_reading(filename, first_time=22.0, last_time=1020.0):
-    dHdl = extract_dHdl(filename, T=300)
-    assert isclose(dHdl.index.values[0][0], first_time)
-    assert isclose(dHdl.index.values[-1][0], last_time)
 
 @pytest.mark.parametrize("mbar_filename",
                          [mbar_filename
@@ -96,14 +59,6 @@
 
     assert u_nk.index.names == names
 
-@pytest.mark.parametrize("mbar_filename",
-                         [mbar_filename
-                          for leg in load_bace_example()['data']['complex'].values()
-                          for mbar_filename in leg])
-def test_u_nk_time_reading(mbar_filename, first_time=22.0, last_time=1020.0):
-    u_nk = extract_u_nk(mbar_filename, T=300)
-    assert isclose(u_nk.index.values[0][0], first_time)
-    assert isclose(u_nk.index.values[-1][0], last_time)
 
 @pytest.mark.parametrize("improper_filename",
                          [improper_filename
