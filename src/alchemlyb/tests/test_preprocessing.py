"""Tests for preprocessing functions.

"""
<<<<<<< HEAD
import numpy as np
import pytest
from numpy.testing import assert_allclose

import alchemlyb
from alchemlyb.preprocessing import (
    slicing,
    statistical_inefficiency,
    equilibrium_detection,
    decorrelate_u_nk,
    decorrelate_dhdl,
    u_nk2series,
    dhdl2series,
)
=======
import alchemtest.gmx
import numpy as np
import pytest
from alchemtest.gmx import load_benzene
from alchemtest.namd import load_idws
from numpy.testing import assert_allclose

import alchemlyb
from alchemlyb.parsing import gmx, namd
from alchemlyb.parsing.gmx import extract_u_nk, extract_dHdl
from alchemlyb.preprocessing import (slicing, statistical_inefficiency,
                                     equilibrium_detection,
                                     decorrelate_u_nk, decorrelate_dhdl,
                                     u_nk2series, dhdl2series)


def gmx_benzene_dHdl():
    dataset = alchemtest.gmx.load_benzene()
    return gmx.extract_dHdl(dataset['data']['Coulomb'][0], T=300)

# When issue #206 is addressed make the gmx_benzene_dHdl() function the
# fixture, remove the wrapper below, and replace
# gmx_benzene_dHdl_fixture --> gmx_benzene_dHdl
@pytest.fixture()
def gmx_benzene_dHdl_fixture():
    return gmx_benzene_dHdl()
>>>>>>> 079a5b5e


def _check_data_is_outside_bounds(data, lower, upper):
    """
    Helper function to make sure that `data` has entries that are
    below the `lower` bound, and above the `upper` bound.
    This is used by slicing tests to make sure that the data
    provided is appropriate for the tests.
    """
    assert any(data.reset_index()["time"] < lower)
    assert any(data.reset_index()["time"] > upper)


@pytest.fixture()
def dHdl(gmx_benzene_Coulomb_dHdl):
    return gmx_benzene_Coulomb_dHdl[0]


@pytest.fixture()
def u_nk(gmx_benzene_Coulomb_u_nk):
    return gmx_benzene_Coulomb_u_nk[0]


@pytest.fixture()
def multi_index_u_nk(gmx_ABFE_complex_n_uk):
    return gmx_ABFE_complex_n_uk[0]


@pytest.fixture()
def multi_index_dHdl(gmx_ABFE_complex_dHdl):
    return gmx_ABFE_complex_dHdl[0]


class TestSlicing:
    """Test slicing functionality."""

    def slicer(self, *args, **kwargs):
        return slicing(*args, **kwargs)

<<<<<<< HEAD
    @pytest.mark.parametrize(("data", "size"), [("dHdl", 661), ("u_nk", 661)])
    def test_basic_slicing(self, data, size, request):
        assert (
            len(
                self.slicer(
                    request.getfixturevalue(data), lower=1000, upper=34000, step=5
                )
            )
            == size
        )

    @pytest.mark.parametrize(
        ("dataloader", "lower", "upper"),
        [
            ("dHdl", 1000, 34000),
            ("u_nk", 1000, 34000),
        ],
    )
=======
    @pytest.mark.parametrize(('data', 'size'), [(gmx_benzene_dHdl(), 661),
                                                (gmx_benzene_u_nk(), 661)])
    def test_basic_slicing(self, data, size):
        assert len(self.slicer(data, lower=1000, upper=34000, step=5)) == size

    def test_unchanged(self):
        # NAMD energy files only have dE for adjacent lambdas, this ensures
        # that the slicer will not drop these rows as they have NaN values.
        file = load_idws().data['forward'][0]
        u_nk = namd.extract_u_nk(file, 298)

        # Do the pre-processing as the u_nk are from all lambdas
        groups = u_nk.groupby('fep-lambda')
        for key, group in groups:
            group = group[~group.index.duplicated(keep='first')]
            df = self.slicer(group, None, None, None)
            assert len(df) == len(group)

    @pytest.mark.parametrize(('dataloader', 'lower', 'upper'),
                             [
                                 ('gmx_benzene_dHdl_fixture', 1000, 34000),
                                 ('gmx_benzene_u_nk_fixture', 1000, 34000),
                             ])
>>>>>>> 079a5b5e
    def test_data_is_unchanged(self, dataloader, lower, upper, request):
        """
        Test that slicing does not change the underlying data
        """
        # Load data
        data = request.getfixturevalue(dataloader)
        # Check that the input data is appropriate for the test
        _check_data_is_outside_bounds(data, lower, upper)

        # Slice data, and test that we didn't change the input data
        original_length = len(data)
        sliced = self.slicer(data, lower=lower, upper=upper, step=5)
        assert len(data) == original_length

    @pytest.mark.parametrize(
        ("dataloader", "lower", "upper"),
        [
            ("dHdl", 1000, 34000),
            ("u_nk", 1000, 34000),
        ],
    )
    def test_lower_and_upper_bound(self, dataloader, lower, upper, request):
        """
        Test that the lower and upper time is respected
        """
        # Load data
        data = request.getfixturevalue(dataloader)
        # Check that the input data is appropriate for the test
        _check_data_is_outside_bounds(data, lower, upper)

        # Slice data, and test that we don't observe times outside
        # the prescribed range
        sliced = self.slicer(data, lower=lower, upper=upper, step=5)
        assert all(sliced.reset_index()["time"] >= lower)
        assert all(sliced.reset_index()["time"] <= upper)

    @pytest.mark.parametrize("dataloader", ["dHdl", "u_nk"])
    def test_disordered_exception(self, dataloader, request):
        """Test that a shuffled DataFrame yields a KeyError."""
        data = request.getfixturevalue(dataloader)
        indices = data.index.values
        np.random.shuffle(indices)

        df = data.loc[indices]

        with pytest.raises(KeyError):
            self.slicer(df, lower=200)

    @pytest.mark.parametrize(
        "dataloader", ["gmx_benzene_Coulomb_dHdl", "gmx_benzene_Coulomb_u_nk"]
    )
    def test_duplicated_exception(self, dataloader, request):
        """Test that a DataFrame with duplicate times yields a KeyError."""
        data = alchemlyb.concat(request.getfixturevalue(dataloader))
        with pytest.raises(KeyError):
            self.slicer(data.sort_index(axis=0), lower=200)

    def test_subsample_bounds_and_step(self, multi_index_u_nk):
        """Make sure that slicing the series also works"""
        subsample = statistical_inefficiency(
            multi_index_u_nk, multi_index_u_nk.sum(axis=1), lower=100, upper=400, step=2
        )
        assert len(subsample) == 76

    def test_multiindex_duplicated(self, multi_index_u_nk):
        subsample = statistical_inefficiency(
            multi_index_u_nk, multi_index_u_nk.sum(axis=1)
        )
        assert len(subsample) == 501

    def test_sort_off(self, multi_index_u_nk):
        unsorted = alchemlyb.concat([multi_index_u_nk[-500:], multi_index_u_nk[:500]])
        with pytest.raises(KeyError):
            statistical_inefficiency(unsorted, unsorted.sum(axis=1), sort=False)

    def test_sort_on(self, multi_index_u_nk):
        unsorted = alchemlyb.concat([multi_index_u_nk[-500:], multi_index_u_nk[:500]])
        subsample = statistical_inefficiency(unsorted, unsorted.sum(axis=1), sort=True)
        assert subsample.reset_index(0)["time"].is_monotonic_increasing

    def test_sort_on_noseries(self, multi_index_u_nk):
        unsorted = alchemlyb.concat([multi_index_u_nk[-500:], multi_index_u_nk[:500]])
        subsample = statistical_inefficiency(unsorted, None, sort=True)
        assert subsample.reset_index(0)["time"].is_monotonic_increasing

    def test_duplication_off(self, multi_index_u_nk):
        duplicated = alchemlyb.concat([multi_index_u_nk, multi_index_u_nk])
        with pytest.raises(KeyError):
            statistical_inefficiency(
                duplicated, duplicated.sum(axis=1), drop_duplicates=False
            )

    def test_duplication_on_dataframe(self, multi_index_u_nk):
        duplicated = alchemlyb.concat([multi_index_u_nk, multi_index_u_nk])
        subsample = statistical_inefficiency(
            duplicated, duplicated.sum(axis=1), drop_duplicates=True
        )
        assert len(subsample) < 1000

    def test_duplication_on_dataframe_noseries(self, multi_index_u_nk):
        duplicated = alchemlyb.concat([multi_index_u_nk, multi_index_u_nk])
        subsample = statistical_inefficiency(duplicated, None, drop_duplicates=True)
        assert len(subsample) == 1001

    def test_duplication_on_series(self, multi_index_u_nk):
        duplicated = alchemlyb.concat([multi_index_u_nk, multi_index_u_nk])
        subsample = statistical_inefficiency(
            duplicated.sum(axis=1), duplicated.sum(axis=1), drop_duplicates=True
        )
        assert len(subsample) < 1000

    def test_duplication_on_series_noseries(self, multi_index_u_nk):
        duplicated = alchemlyb.concat([multi_index_u_nk, multi_index_u_nk])
        subsample = statistical_inefficiency(
            duplicated.sum(axis=1), None, drop_duplicates=True
        )
        assert len(subsample) == 1001


class CorrelatedPreprocessors:
    @pytest.mark.parametrize(("dataloader", "size"), [("dHdl", 4001), ("u_nk", 4001)])
    def test_subsampling(self, dataloader, size, request):
        """Basic test for execution; resulting size of dataset sensitive to
        machine and depends on algorithm.
        """
        data = request.getfixturevalue(dataloader)
        assert len(self.slicer(data, series=data.loc[:, data.columns[0]])) <= size

    @pytest.mark.parametrize("dataloader", ["dHdl", "u_nk"])
    def test_no_series(self, dataloader, request):
        """Check that we get the same result as simple slicing with no Series."""
        data = request.getfixturevalue(dataloader)
        df_sub = self.slicer(data, lower=200, upper=5000, step=2)
        df_sliced = slicing(data, lower=200, upper=5000, step=2)

        assert np.all((df_sub == df_sliced))


class TestStatisticalInefficiency(TestSlicing, CorrelatedPreprocessors):
    def slicer(self, *args, **kwargs):
        return statistical_inefficiency(*args, **kwargs)

    @pytest.mark.parametrize(
        ("conservative", "dataloader", "size"),
        [
            (True, "dHdl", 2001),  # 0.00:  g = 1.0559445620585415
            (True, "u_nk", 2001),  # 'fep': g = 1.0560203916559594
            (False, "dHdl", 3789),
            (False, "u_nk", 3571),
        ],
    )
    def test_conservative(self, dataloader, size, conservative, request):
        data = request.getfixturevalue(dataloader)
        sliced = self.slicer(
            data, series=data.loc[:, data.columns[0]], conservative=conservative
        )
        # results can vary slightly with different machines
        # so possibly do
        # delta = 10
        # assert size - delta < len(sliced) < size + delta
        assert len(sliced) == size

    @pytest.mark.parametrize(
        "dataloader,end,step",
        [
            ("dHdl", 20, None),  # wrong length
            ("dHdl", None, -1),  # wrong time stamps (reversed)
        ],
    )
    def test_raise_ValueError_for_mismatched_data(self, dataloader, end, step, request):

        data = request.getfixturevalue(dataloader)
        with pytest.raises(ValueError):
            self.slicer(data, series=data[:end:step])

    @pytest.mark.parametrize(
        ("dataloader", "lower", "upper"),
        [
            ("dHdl", 1000, 34000),
            ("u_nk", 1000, 34000),
        ],
    )
    @pytest.mark.parametrize("use_series", [True, False])
    @pytest.mark.parametrize("conservative", [True, False])
    def test_data_is_unchanged(
        self, dataloader, use_series, lower, upper, conservative, request
    ):
        """
        Test that using statistical_inefficiency does not change the underlying data

        statistical_inefficiency is equivalent to slicing it its `series` parameter
        is not set. If the `series` parameter is set, additional inefficiency
        calculations are performed. We want to test both behaviors. The behavior
        is toggled using the `use_series` argument.
        """
        # Load data
        data = request.getfixturevalue(dataloader)
        # Check that the input data is appropriate for the test
        _check_data_is_outside_bounds(data, lower, upper)

        # Define subsampling series if required
        series = data.sum(axis=1) if use_series else None

        # Slice data, and test that we didn't change the input data
        original_length = len(data)
        self.slicer(
            data,
            series=series,
            lower=lower,
            upper=upper,
            step=5,
            conservative=conservative,
        )
        assert len(data) == original_length

    @pytest.mark.parametrize(
        ("dataloader", "lower", "upper"),
        [
            ("dHdl", 1000, 34000),
            ("u_nk", 1000, 34000),
        ],
    )
    @pytest.mark.parametrize("use_series", [True, False])
    @pytest.mark.parametrize("conservative", [True, False])
    def test_lower_and_upper_bound_slicer(
        self, dataloader, use_series, lower, upper, conservative, request
    ):
        """
        Test that the lower and upper time is respected when using statistical_inefficiency

        statistical_inefficiency is equivalent to slicing it its `series` parameter
        is not set. If the `series` parameter is set, additional inefficiency
        calculations are performed. We want to test both behaviors. The behavior
        is toggled using the `use_series` argument.
        """
        # Load data
        data = request.getfixturevalue(dataloader)
        # Check that the input data is appropriate for the test
        _check_data_is_outside_bounds(data, lower, upper)

        # Define subsampling series if required
        series = data.sum(axis=1) if use_series else None

        # Slice data, and test that we don't observe times outside
        # the prescribed range
        sliced = self.slicer(
            data,
            series=series,
            lower=lower,
            upper=upper,
            step=5,
            conservative=conservative,
        )
        assert all(sliced.reset_index()["time"] >= lower)
        assert all(sliced.reset_index()["time"] <= upper)

    @pytest.mark.parametrize(
        ("dataloader", "lower", "upper"),
        [
            ("dHdl", 1000, 34000),
            ("u_nk", 1000, 34000),
        ],
    )
    @pytest.mark.parametrize("conservative", [True, False])
    def test_slicing_inefficiency_equivalence(
        self, dataloader, lower, upper, conservative, request
    ):
        """
        Test that first slicing the data frame, then subsampling is equivalent to
        subsampling with lower / upper bounds set
        """
        # Load data
        data = request.getfixturevalue(dataloader)
        # Check that the input data is appropriate for the test
        _check_data_is_outside_bounds(data, lower, upper)

        # Slice dataframe, then subsample it based on the sum of its components
        sliced_data = slicing(data, lower=lower, upper=upper)
        subsampled_sliced_data = self.slicer(
            sliced_data, series=sliced_data.sum(axis=1), conservative=conservative
        )

        # Subsample the dataframe based on the sum of its components while
        # also specifying the slicing range
        subsampled_data = self.slicer(
            data,
            series=data.sum(axis=1),
            lower=lower,
            upper=upper,
            conservative=conservative,
        )

        assert (subsampled_sliced_data == subsampled_data).all(axis=None)


class TestEquilibriumDetection(TestSlicing, CorrelatedPreprocessors):
    def slicer(self, *args, **kwargs):
        return equilibrium_detection(*args, **kwargs)


class Test_Units:
    """Test the preprocessing module."""

    def test_slicing(self, u_nk):
        """Test if extract_u_nk assign the attr correctly"""
        new_u_nk = slicing(u_nk)
        assert new_u_nk.attrs["temperature"] == 300
        assert new_u_nk.attrs["energy_unit"] == "kT"

    def test_statistical_inefficiency(self, dHdl):
        """Test if extract_u_nk assign the attr correctly"""
        new_dhdl = statistical_inefficiency(dHdl)
        assert new_dhdl.attrs["temperature"] == 300
        assert new_dhdl.attrs["energy_unit"] == "kT"

    def test_equilibrium_detection(self, dHdl):
        """Test if extract_u_nk assign the attr correctly"""
        new_dhdl = equilibrium_detection(dHdl)
        assert new_dhdl.attrs["temperature"] == 300
        assert new_dhdl.attrs["energy_unit"] == "kT"


@pytest.mark.parametrize(("method", "size"), [("all", 2001), ("dE", 2001)])
def test_decorrelate_u_nk_single_l(u_nk, method, size):
    assert (
        len(decorrelate_u_nk(u_nk, method=method, drop_duplicates=True, sort=True))
        == size
    )


def test_decorrelate_u_nk_burnin(u_nk):
    assert (
        len(
            decorrelate_u_nk(
                u_nk,
                method="dE",
                drop_duplicates=True,
                sort=True,
                remove_burnin=True,
            )
        )
        == 2849
    )


def test_decorrelate_dhdl_burnin(dHdl):
    assert (
        len(
            decorrelate_dhdl(
                dHdl,
                drop_duplicates=True,
                sort=True,
                remove_burnin=True,
            )
        )
        == 2848
    )


@pytest.mark.parametrize(("method", "size"), [("all", 501), ("dE", 501)])
def test_decorrelate_u_nk_multiple_l(multi_index_u_nk, method, size):
    assert (
        len(
            decorrelate_u_nk(
                multi_index_u_nk,
                method=method,
            )
        )
        == size
    )


def test_decorrelate_dhdl_single_l(u_nk):
    assert len(decorrelate_dhdl(u_nk, drop_duplicates=True, sort=True)) == 2001


def test_decorrelate_dhdl_multiple_l(multi_index_dHdl):
    assert (
        len(
            decorrelate_dhdl(
                multi_index_dHdl,
            )
        )
        == 501
    )


def test_raise_non_uk(multi_index_dHdl):
    with pytest.raises(ValueError):
        decorrelate_u_nk(
            multi_index_dHdl,
        )


class TestDhdl2series:
    @pytest.mark.parametrize("methodargs", [{}, {"method": "all"}])
    def test_dhdl2series(self, dHdl, methodargs):
        series = dhdl2series(dHdl, **methodargs)
        assert len(series) == len(dHdl)
        assert_allclose(series, dHdl.sum(axis=1))

    def test_other_method_ValueError(self, dHdl):
        with pytest.raises(
            ValueError, match="Only method='all' is supported for dhdl2series()."
        ):
            dhdl2series(dHdl, method="dE")


class TestU_nk2series:
    @pytest.mark.parametrize(
        "methodargs,reference",  # reference = sum
        [
            ({}, 9207.80229000283),
            ({"method": "all"}, 85982.34668751864),
            ({"method": "dE"}, 9207.80229000283),
        ],
    )
    def test_u_nk2series(self, u_nk, methodargs, reference):
        series = u_nk2series(u_nk, **methodargs)
        assert len(series) == len(u_nk)
        assert_allclose(series.sum(), reference)

    @pytest.mark.parametrize(
        "methodargs,reference",  # reference = sum
        [
            ({"method": "dhdl_all"}, 85982.34668751864),
            ({"method": "dhdl"}, 9207.80229000283),
        ],
    )
    def test_u_nk2series_deprecated(self, u_nk, methodargs, reference):
        with pytest.warns(
            DeprecationWarning,
            match=r"Method 'dhdl.*' has been deprecated, using '.*' instead\. "
            r"'dhdl.*' will be removed in alchemlyb 3\.0\.0\.",
        ):
            series = u_nk2series(u_nk, **methodargs)
        assert len(series) == len(u_nk)
        assert_allclose(series.sum(), reference)

    def test_other_method_ValueError(self, u_nk):
        with pytest.raises(ValueError, match="Decorrelation method bogus not found."):
            u_nk2series(u_nk, method="bogus")<|MERGE_RESOLUTION|>--- conflicted
+++ resolved
@@ -1,7 +1,6 @@
 """Tests for preprocessing functions.
 
 """
-<<<<<<< HEAD
 import numpy as np
 import pytest
 from numpy.testing import assert_allclose
@@ -16,34 +15,6 @@
     u_nk2series,
     dhdl2series,
 )
-=======
-import alchemtest.gmx
-import numpy as np
-import pytest
-from alchemtest.gmx import load_benzene
-from alchemtest.namd import load_idws
-from numpy.testing import assert_allclose
-
-import alchemlyb
-from alchemlyb.parsing import gmx, namd
-from alchemlyb.parsing.gmx import extract_u_nk, extract_dHdl
-from alchemlyb.preprocessing import (slicing, statistical_inefficiency,
-                                     equilibrium_detection,
-                                     decorrelate_u_nk, decorrelate_dhdl,
-                                     u_nk2series, dhdl2series)
-
-
-def gmx_benzene_dHdl():
-    dataset = alchemtest.gmx.load_benzene()
-    return gmx.extract_dHdl(dataset['data']['Coulomb'][0], T=300)
-
-# When issue #206 is addressed make the gmx_benzene_dHdl() function the
-# fixture, remove the wrapper below, and replace
-# gmx_benzene_dHdl_fixture --> gmx_benzene_dHdl
-@pytest.fixture()
-def gmx_benzene_dHdl_fixture():
-    return gmx_benzene_dHdl()
->>>>>>> 079a5b5e
 
 
 def _check_data_is_outside_bounds(data, lower, upper):
@@ -83,7 +54,6 @@
     def slicer(self, *args, **kwargs):
         return slicing(*args, **kwargs)
 
-<<<<<<< HEAD
     @pytest.mark.parametrize(("data", "size"), [("dHdl", 661), ("u_nk", 661)])
     def test_basic_slicing(self, data, size, request):
         assert (
@@ -95,19 +65,6 @@
             == size
         )
 
-    @pytest.mark.parametrize(
-        ("dataloader", "lower", "upper"),
-        [
-            ("dHdl", 1000, 34000),
-            ("u_nk", 1000, 34000),
-        ],
-    )
-=======
-    @pytest.mark.parametrize(('data', 'size'), [(gmx_benzene_dHdl(), 661),
-                                                (gmx_benzene_u_nk(), 661)])
-    def test_basic_slicing(self, data, size):
-        assert len(self.slicer(data, lower=1000, upper=34000, step=5)) == size
-
     def test_unchanged(self):
         # NAMD energy files only have dE for adjacent lambdas, this ensures
         # that the slicer will not drop these rows as they have NaN values.
@@ -121,12 +78,13 @@
             df = self.slicer(group, None, None, None)
             assert len(df) == len(group)
 
-    @pytest.mark.parametrize(('dataloader', 'lower', 'upper'),
-                             [
-                                 ('gmx_benzene_dHdl_fixture', 1000, 34000),
-                                 ('gmx_benzene_u_nk_fixture', 1000, 34000),
-                             ])
->>>>>>> 079a5b5e
+    @pytest.mark.parametrize(
+        ("dataloader", "lower", "upper"),
+        [
+            ("dHdl", 1000, 34000),
+            ("u_nk", 1000, 34000),
+        ],
+    )
     def test_data_is_unchanged(self, dataloader, lower, upper, request):
         """
         Test that slicing does not change the underlying data
