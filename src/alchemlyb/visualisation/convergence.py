import matplotlib.pyplot as plt
import pandas as pd
from matplotlib.font_manager import FontProperties as FP
import numpy as np

from ..postprocessors.units import get_unit_converter

def plot_convergence(*data, units='kT', final_error=None, ax=None):
    """Plot the forward and backward convergence.

    The input could be the result from
    :func:`~alchemlyb.convergence.forward_backward_convergence` or it could
    be given explicitly as `forward`, `forward_error`, `backward`,
    `backward_error`.

    `forward`: A list of free energy estimate from the first X% of data,
    where `forward_error` is the corresponding error.
    
    `backward`: A list of free energy estimate from the last X% of data.,
    where `backward_error` is the corresponding error.

    These four array_like objects should have the same
    shape and can be used as input for the
    :func:`matplotlib.pyplot.errorbar`.

<<<<<<< HEAD
    final_error is a float decides the width of the bar around the final value.
=======
   `final_error` is the error of the final value and is shown as the error band around the 
   final value. It can be provided in case an estimate is available that is more appropriate
   than the default, which is the error of the last value in `backward`.
>>>>>>> 4d5cd21c

    Parameters
    ----------
    data : Dataframe or 4 array_like objects
        Output Dataframe from
        :func:`~alchemlyb.convergence.forward_backward_convergence`.
        Or given explicitly as `forward`, `forward_error`, `backward`,
        `backward_error` see :ref:`plot_convergence <plot_convergence>`.
    units : str
        The unit of the estimate. See `Note` for a detailed explanation. Default: "kT"
    final_error : float
        The error of the final value in ``units``. If not given, takes the last
        error in `backward_error`.
    ax : matplotlib.axes.Axes
        Matplotlib axes object where the plot will be drawn on. If ``ax=None``,
        a new axes will be generated.

    Returns
    -------
    matplotlib.axes.Axes
        An axes with the forward and backward convergence drawn.

    Note
    ----
    The code is taken and modified from
    `Alchemical Analysis <https://github.com/MobleyLab/alchemical-analysis>`_.

    If `data` is a :class:pandas.Dataframe` produced by
    :func:`~alchemlyb.convergence.forward_backward_convergence`,
    the unit will be adjusted according to the units
    variable. Otherwise, the units variable is for labelling only, 
    and changing it doesn't change the unit of the underlying variable.


    .. versionchanged:: 1.0.0
        Keyword arg final_error for plotting a horizontal error bar

    .. versionchanged:: 0.6.0
        data now takes in dataframe

    .. versionadded:: 0.4.0
    """
    if len(data) == 1 and isinstance(data[0], pd.DataFrame):
        dataframe = get_unit_converter(units)(data[0])
        forward = dataframe['Forward'].to_numpy()
        if 'Forward_Error' in dataframe:
            forward_error = dataframe['Forward_Error'].to_numpy()
        else:
            forward_error = np.zeros(len(forward))
        backward = dataframe['Backward'].to_numpy()
        if 'Backward_Error' in dataframe:
            backward_error = dataframe['Backward_Error'].to_numpy()
        else:
            backward_error = np.zeros(len(backward))
    else:
        try:
            forward, forward_error, backward, backward_error = data
        except ValueError: # pragma: no cover
            raise ValueError('Ensure all four of forward, forward_error, '
                             'backward, backward_error are supplied.')

    if ax is None: # pragma: no cover
        fig, ax = plt.subplots(figsize=(8, 6))

    plt.setp(ax.spines['bottom'], color='#D2B9D3', lw=3, zorder=-2)
    plt.setp(ax.spines['left'], color='#D2B9D3', lw=3, zorder=-2)

    for dire in ['top', 'right']:
        ax.spines[dire].set_color('none')

    ax.xaxis.set_ticks_position('bottom')
    ax.yaxis.set_ticks_position('left')

    f_ts = np.linspace(0, 1, len(forward) + 1)[1:]
    r_ts = np.linspace(0, 1, len(backward) + 1)[1:]

    if final_error is None:
        final_error = backward_error[-1]

    line0 = ax.fill_between([0, 1], backward[-1] - final_error,
                            backward[-1] + final_error, color='#D2B9D3',
<<<<<<< HEAD
                             zorder=1)
=======
                            zorder=1)
>>>>>>> 4d5cd21c
    line1 = ax.errorbar(f_ts, forward, yerr=forward_error, color='#736AFF',
                        lw=3, zorder=2, marker='o',
                        mfc='w', mew=2.5, mec='#736AFF', ms=12,)
    line2 = ax.errorbar(r_ts, backward, yerr=backward_error, color='#C11B17',
                        lw=3, zorder=3, marker='o',
                        mfc='w', mew=2.5, mec='#C11B17', ms=12, )

    xticks_spacing = len(r_ts) // 10 or 1
    xticks = r_ts[::xticks_spacing]
<<<<<<< HEAD
    plt.xticks(xticks, fontsize=10)
=======
    plt.xticks(xticks, ['%.2f' % i for i in xticks], fontsize=10)
>>>>>>> 4d5cd21c
    plt.yticks(fontsize=10)

    ax.legend((line1[0], line2[0]), ('Forward', 'Reverse'), loc=9,
                    prop=FP(size=18), frameon=False)
    ax.set_xlabel(r'Fraction of the simulation time', fontsize=16,
                  color='#151B54')
    ax.set_ylabel(r'$\Delta G$ ({})'.format(units), fontsize=16, color='#151B54')
<<<<<<< HEAD
    plt.xticks(xticks, ['%.2f' % i for i in xticks])
=======
>>>>>>> 4d5cd21c
    plt.tick_params(axis='x', color='#D2B9D3')
    plt.tick_params(axis='y', color='#D2B9D3')
    return ax

<|MERGE_RESOLUTION|>--- conflicted
+++ resolved
@@ -23,13 +23,9 @@
     shape and can be used as input for the
     :func:`matplotlib.pyplot.errorbar`.
 
-<<<<<<< HEAD
-    final_error is a float decides the width of the bar around the final value.
-=======
    `final_error` is the error of the final value and is shown as the error band around the 
    final value. It can be provided in case an estimate is available that is more appropriate
    than the default, which is the error of the last value in `backward`.
->>>>>>> 4d5cd21c
 
     Parameters
     ----------
@@ -111,11 +107,7 @@
 
     line0 = ax.fill_between([0, 1], backward[-1] - final_error,
                             backward[-1] + final_error, color='#D2B9D3',
-<<<<<<< HEAD
-                             zorder=1)
-=======
                             zorder=1)
->>>>>>> 4d5cd21c
     line1 = ax.errorbar(f_ts, forward, yerr=forward_error, color='#736AFF',
                         lw=3, zorder=2, marker='o',
                         mfc='w', mew=2.5, mec='#736AFF', ms=12,)
@@ -125,11 +117,7 @@
 
     xticks_spacing = len(r_ts) // 10 or 1
     xticks = r_ts[::xticks_spacing]
-<<<<<<< HEAD
-    plt.xticks(xticks, fontsize=10)
-=======
     plt.xticks(xticks, ['%.2f' % i for i in xticks], fontsize=10)
->>>>>>> 4d5cd21c
     plt.yticks(fontsize=10)
 
     ax.legend((line1[0], line2[0]), ('Forward', 'Reverse'), loc=9,
@@ -137,10 +125,6 @@
     ax.set_xlabel(r'Fraction of the simulation time', fontsize=16,
                   color='#151B54')
     ax.set_ylabel(r'$\Delta G$ ({})'.format(units), fontsize=16, color='#151B54')
-<<<<<<< HEAD
-    plt.xticks(xticks, ['%.2f' % i for i in xticks])
-=======
->>>>>>> 4d5cd21c
     plt.tick_params(axis='x', color='#D2B9D3')
     plt.tick_params(axis='y', color='#D2B9D3')
     return ax
