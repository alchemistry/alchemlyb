import matplotlib.pyplot as plt
import pandas as pd
from matplotlib.font_manager import FontProperties as FP
import numpy as np

from ..postprocessors.units import get_unit_converter

def plot_convergence(*data, units='kT', ax=None):
    """Plot the forward and backward convergence.

    The input could be the result from
    :func:`~alchemlyb.convergence.forward_backward_convergence` or it could
    be given explicitly as `forward`, `forward_error`, `backward`,
<<<<<<< HEAD
    `backward_error`. These four array_like objects should have the same
=======
    `backward_error`.

    `forward`: A list of free energy estimate from the first X% of data,
    where `forward_error` is the corresponding error.
    
    `backward`: A list of free energy estimate from the last X% of data.,
    where `backward_error` is the corresponding error.

    These four array_like objects should have the same
>>>>>>> 592f38b7
    shape and can be used as input for the
    :func:`matplotlib.pyplot.errorbar`.

    Parameters
    ----------
    data : Dataframe or 4 array_like objects
        Output Dataframe from
        :func:`~alchemlyb.convergence.forward_backward_convergence`.
        Or given explicitly as `forward`, `forward_error`, `backward`,
        `backward_error` see :ref:`plot_convergence <plot_convergence>`.
    units : str
        The label for the unit of the estimate. Default: "kT"
    ax : matplotlib.axes.Axes
        Matplotlib axes object where the plot will be drawn on. If ``ax=None``,
        a new axes will be generated.

    Returns
    -------
    matplotlib.axes.Axes
        An axes with the forward and backward convergence drawn.

    Note
    ----
    The code is taken and modified from
    `Alchemical Analysis <https://github.com/MobleyLab/alchemical-analysis>`_.

    If `data` is not an :class:pandas.Dataframe` produced by
    :func:`~alchemlyb.convergence.forward_backward_convergence`,
    the unit will be adjusted according to the units
    variable. Otherwise, the units variable is for labelling only.
    Changing it doesn't change the unit of the underlying variable.
<<<<<<< HEAD
=======

>>>>>>> 592f38b7

    .. versionchanged:: 0.6.0
        data now takes in dataframe

    .. versionchanged:: 0.6.0
        data now takes in dataframe

    .. versionadded:: 0.4.0
    """
    if len(data) == 1 and isinstance(data[0], pd.DataFrame):
        dataframe = get_unit_converter(units)(data[0])
        forward = dataframe['Forward'].to_numpy()
        forward_error = dataframe['Forward_Error'].to_numpy()
        backward = dataframe['Backward'].to_numpy()
        backward_error = dataframe['Backward_Error'].to_numpy()
    else:
        try:
            forward, forward_error, backward, backward_error = data
        except ValueError: # pragma: no cover
            raise ValueError('Ensure all four of forward, forward_error, '
                             'backward, backward_error are supplied.')

    if ax is None: # pragma: no cover
        fig, ax = plt.subplots(figsize=(8, 6))

    plt.setp(ax.spines['bottom'], color='#D2B9D3', lw=3, zorder=-2)
    plt.setp(ax.spines['left'], color='#D2B9D3', lw=3, zorder=-2)

    for dire in ['top', 'right']:
        ax.spines[dire].set_color('none')

    ax.xaxis.set_ticks_position('bottom')
    ax.yaxis.set_ticks_position('left')

    f_ts = np.linspace(0, 1, len(forward) + 1)[1:]
    r_ts = np.linspace(0, 1, len(backward) + 1)[1:]

    line0 = ax.fill_between([0, 1], backward[-1] - backward_error[-1],
                            backward[-1] + backward_error[-1], color='#D2B9D3',
                             zorder=1)
    line1 = ax.errorbar(f_ts, forward, yerr=forward_error, color='#736AFF',
                        lw=3, zorder=2, marker='o',
                        mfc='w', mew=2.5, mec='#736AFF', ms=12,)
    line2 = ax.errorbar(r_ts, backward, yerr=backward_error, color='#C11B17',
                        lw=3, zorder=3, marker='o',
                        mfc='w', mew=2.5, mec='#C11B17', ms=12, )

    plt.xticks(r_ts[::2], fontsize=10)
    plt.yticks(fontsize=10)

    ax.legend((line1[0], line2[0]), ('Forward', 'Reverse'), loc=9,
                    prop=FP(size=18), frameon=False)
    ax.set_xlabel(r'Fraction of the simulation time', fontsize=16,
                  color='#151B54')
    ax.set_ylabel(r'$\Delta G$ ({})'.format(units), fontsize=16, color='#151B54')
    plt.xticks(f_ts, ['%.2f' % i for i in f_ts])
    plt.tick_params(axis='x', color='#D2B9D3')
    plt.tick_params(axis='y', color='#D2B9D3')
    return ax

<|MERGE_RESOLUTION|>--- conflicted
+++ resolved
@@ -11,9 +11,6 @@
     The input could be the result from
     :func:`~alchemlyb.convergence.forward_backward_convergence` or it could
     be given explicitly as `forward`, `forward_error`, `backward`,
-<<<<<<< HEAD
-    `backward_error`. These four array_like objects should have the same
-=======
     `backward_error`.
 
     `forward`: A list of free energy estimate from the first X% of data,
@@ -23,7 +20,6 @@
     where `backward_error` is the corresponding error.
 
     These four array_like objects should have the same
->>>>>>> 592f38b7
     shape and can be used as input for the
     :func:`matplotlib.pyplot.errorbar`.
 
@@ -55,10 +51,7 @@
     the unit will be adjusted according to the units
     variable. Otherwise, the units variable is for labelling only.
     Changing it doesn't change the unit of the underlying variable.
-<<<<<<< HEAD
-=======
 
->>>>>>> 592f38b7
 
     .. versionchanged:: 0.6.0
         data now takes in dataframe
