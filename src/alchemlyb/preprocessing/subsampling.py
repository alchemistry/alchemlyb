--- conflicted
+++ resolved
@@ -102,12 +102,7 @@
 
 def _check_multiple_times(df):
     if isinstance(df, pd.Series):
-<<<<<<< HEAD
-        return df.sort_index(0).reset_index('time', name='').duplicated(
-            'time').any()
-=======
         return df.sort_index(axis=0).reset_index('time', name='').duplicated('time').any()
->>>>>>> 5828b40b
     else:
         return df.sort_index(axis=0).reset_index('time').duplicated('time').any()
 
