name: test
channels:
- conda-forge
dependencies:
- python
- numpy
- pandas
- pymbar>=4
- scipy
- scikit-learn
- matplotlib
<<<<<<< HEAD
- loguru
=======
- pyarrow
>>>>>>> 1d0a1115

  # Testing
- pytest
- pytest-cov
- pytest-xdist
- pytest-black
- codecov<|MERGE_RESOLUTION|>--- conflicted
+++ resolved
@@ -9,11 +9,8 @@
 - scipy
 - scikit-learn
 - matplotlib
-<<<<<<< HEAD
 - loguru
-=======
 - pyarrow
->>>>>>> 1d0a1115
 
   # Testing
 - pytest
